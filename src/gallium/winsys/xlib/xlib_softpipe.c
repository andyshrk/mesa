/**************************************************************************
 * 
 * Copyright 2007 Tungsten Graphics, Inc., Bismarck, ND., USA
 * All Rights Reserved.
 * 
 * Permission is hereby granted, free of charge, to any person obtaining a
 * copy of this software and associated documentation files (the
 * "Software"), to deal in the Software without restriction, including
 * without limitation the rights to use, copy, modify, merge, publish,
 * distribute, sub license, and/or sell copies of the Software, and to
 * permit persons to whom the Software is furnished to do so, subject to
 * the following conditions:
 * 
 * THE SOFTWARE IS PROVIDED "AS IS", WITHOUT WARRANTY OF ANY KIND, EXPRESS OR
 * IMPLIED, INCLUDING BUT NOT LIMITED TO THE WARRANTIES OF MERCHANTABILITY,
 * FITNESS FOR A PARTICULAR PURPOSE AND NON-INFRINGEMENT. IN NO EVENT SHALL
 * THE COPYRIGHT HOLDERS, AUTHORS AND/OR ITS SUPPLIERS BE LIABLE FOR ANY CLAIM,
 * DAMAGES OR OTHER LIABILITY, WHETHER IN AN ACTION OF CONTRACT, TORT OR 
 * OTHERWISE, ARISING FROM, OUT OF OR IN CONNECTION WITH THE SOFTWARE OR THE 
 * USE OR OTHER DEALINGS IN THE SOFTWARE.
 *
 * The above copyright notice and this permission notice (including the
 * next paragraph) shall be included in all copies or substantial portions
 * of the Software.
 * 
 * 
 **************************************************************************/

/*
 * Authors:
 *   Keith Whitwell
 *   Brian Paul
 */


#include "xm_api.h"

#undef ASSERT
#undef Elements

#include "pipe/internal/p_winsys_screen.h"
#include "pipe/p_format.h"
#include "pipe/p_context.h"
#include "pipe/p_inlines.h"
#include "util/u_format.h"
#include "util/u_math.h"
#include "util/u_memory.h"
#include "softpipe/sp_winsys.h"
#include "softpipe/sp_texture.h"

#include "xlib.h"

/**
 * Subclass of pipe_buffer for Xlib winsys.
 * Low-level OS/window system memory buffer
 */
struct xm_buffer
{
   struct pipe_buffer base;
   boolean userBuffer;  /** Is this a user-space buffer? */
   void *data;
   void *mapped;

   XImage *tempImage;
#ifdef USE_XSHM
   int shm;
   XShmSegmentInfo shminfo;
#endif
};


/**
 * Subclass of pipe_winsys for Xlib winsys
 */
struct xmesa_pipe_winsys
{
   struct pipe_winsys base;
/*   struct xmesa_visual *xm_visual; */
};



/** Cast wrapper */
static INLINE struct xm_buffer *
xm_buffer( struct pipe_buffer *buf )
{
   return (struct xm_buffer *)buf;
}


/**
 * X Shared Memory Image extension code
 */

#ifdef USE_XSHM

static volatile int mesaXErrorFlag = 0;

/**
 * Catches potential Xlib errors.
 */
static int
mesaHandleXError(Display *dpy, XErrorEvent *event)
{
   (void) dpy;
   (void) event;
   mesaXErrorFlag = 1;
   return 0;
}


static char *alloc_shm(struct xm_buffer *buf, unsigned size)
{
   XShmSegmentInfo *const shminfo = & buf->shminfo;

   shminfo->shmid = shmget(IPC_PRIVATE, size, IPC_CREAT|0777);
   if (shminfo->shmid < 0) {
      return NULL;
   }

   shminfo->shmaddr = (char *) shmat(shminfo->shmid, 0, 0);
   if (shminfo->shmaddr == (char *) -1) {
      shmctl(shminfo->shmid, IPC_RMID, 0);
      return NULL;
   }

   shminfo->readOnly = False;
   return shminfo->shmaddr;
}


/**
 * Allocate a shared memory XImage back buffer for the given XMesaBuffer.
 */
static void
alloc_shm_ximage(struct xm_buffer *b, struct xmesa_buffer *xmb,
                 unsigned width, unsigned height)
{
   /*
    * We have to do a _lot_ of error checking here to be sure we can
    * really use the XSHM extension.  It seems different servers trigger
    * errors at different points if the extension won't work.  Therefore
    * we have to be very careful...
    */
   int (*old_handler)(Display *, XErrorEvent *);

   b->tempImage = XShmCreateImage(xmb->xm_visual->display,
                                  xmb->xm_visual->visinfo->visual,
                                  xmb->xm_visual->visinfo->depth,
                                  ZPixmap,
                                  NULL,
                                  &b->shminfo,
                                  width, height);
   if (b->tempImage == NULL) {
      b->shm = 0;
      return;
   }


   mesaXErrorFlag = 0;
   old_handler = XSetErrorHandler(mesaHandleXError);
   /* This may trigger the X protocol error we're ready to catch: */
   XShmAttach(xmb->xm_visual->display, &b->shminfo);
   XSync(xmb->xm_visual->display, False);

   if (mesaXErrorFlag) {
      /* we are on a remote display, this error is normal, don't print it */
      XFlush(xmb->xm_visual->display);
      mesaXErrorFlag = 0;
      XDestroyImage(b->tempImage);
      b->tempImage = NULL;
      b->shm = 0;
      (void) XSetErrorHandler(old_handler);
      return;
   }

   b->shm = 1;
}

#endif /* USE_XSHM */



/* Most callbacks map direcly onto dri_bufmgr operations:
 */
static void *
xm_buffer_map(struct pipe_winsys *pws, struct pipe_buffer *buf,
              unsigned flags)
{
   struct xm_buffer *xm_buf = xm_buffer(buf);
   xm_buf->mapped = xm_buf->data;
   return xm_buf->mapped;
}

static void
xm_buffer_unmap(struct pipe_winsys *pws, struct pipe_buffer *buf)
{
   struct xm_buffer *xm_buf = xm_buffer(buf);
   xm_buf->mapped = NULL;
}

static void
xm_buffer_destroy(struct pipe_buffer *buf)
{
   struct xm_buffer *oldBuf = xm_buffer(buf);

   if (oldBuf->data) {
#ifdef USE_XSHM
      if (oldBuf->shminfo.shmid >= 0) {
         shmdt(oldBuf->shminfo.shmaddr);
         shmctl(oldBuf->shminfo.shmid, IPC_RMID, 0);
         
         oldBuf->shminfo.shmid = -1;
         oldBuf->shminfo.shmaddr = (char *) -1;
      }
      else
#endif
      {
         if (!oldBuf->userBuffer) {
            align_free(oldBuf->data);
         }
      }

      oldBuf->data = NULL;
   }

   free(oldBuf);
}


/**
 * Display/copy the image in the surface into the X window specified
 * by the XMesaBuffer.
 */
static void
xlib_softpipe_display_surface(struct xmesa_buffer *b,
                              struct pipe_surface *surf)
{
   XImage *ximage;
   struct softpipe_texture *spt = softpipe_texture(surf->texture);
   struct xm_buffer *xm_buf = xm_buffer(spt->buffer);
   static boolean no_swap = 0;
   static boolean firsttime = 1;

   if (firsttime) {
      no_swap = getenv("SP_NO_RAST") != NULL;
      firsttime = 0;
   }

   if (no_swap)
      return;

#ifdef USE_XSHM
   if (xm_buf->shm)
   {
      if (xm_buf->tempImage == NULL) 
      {
         assert(pf_get_blockwidth(surf->texture->format) == 1);
         assert(pf_get_blockheight(surf->texture->format) == 1);
         alloc_shm_ximage(xm_buf, b, spt->stride[surf->level] /
                          pf_get_blocksize(surf->texture->format), surf->height);
      }

      ximage = xm_buf->tempImage;
      ximage->data = xm_buf->data;

      /* _debug_printf("XSHM\n"); */
      XShmPutImage(b->xm_visual->display, b->drawable, b->gc,
                   ximage, 0, 0, 0, 0, surf->width, surf->height, False);
   }
   else
#endif
   {
      /* display image in Window */
      ximage = b->tempImage;
      ximage->data = xm_buf->data;

      /* check that the XImage has been previously initialized */
      assert(ximage->format);
      assert(ximage->bitmap_unit);

      /* update XImage's fields */
      ximage->width = surf->width;
      ximage->height = surf->height;
      ximage->bytes_per_line = spt->stride[surf->level];

      /* _debug_printf("XPUT\n"); */
      XPutImage(b->xm_visual->display, b->drawable, b->gc,
                ximage, 0, 0, 0, 0, surf->width, surf->height);
   }
}


static void
xm_flush_frontbuffer(struct pipe_winsys *pws,
                     struct pipe_surface *surf,
                     void *context_private)
{
   /*
    * The front color buffer is actually just another XImage buffer.
    * This function copies that XImage to the actual X Window.
    */
   XMesaContext xmctx = (XMesaContext) context_private;
   xlib_softpipe_display_surface(xmctx->xm_buffer, surf);
   xmesa_check_and_update_buffer_size(xmctx, xmctx->xm_buffer);
}



static const char *
xm_get_name(struct pipe_winsys *pws)
{
   return "Xlib";
}


static struct pipe_buffer *
xm_buffer_create(struct pipe_winsys *pws, 
                 unsigned alignment, 
                 unsigned usage,
                 unsigned size)
{
   struct xm_buffer *buffer = CALLOC_STRUCT(xm_buffer);

   pipe_reference_init(&buffer->base.reference, 1);
   buffer->base.alignment = alignment;
   buffer->base.usage = usage;
   buffer->base.size = size;

   if (buffer->data == NULL) {
      /* align to 16-byte multiple for Cell */
      buffer->data = align_malloc(size, max(alignment, 16));
   }

   return &buffer->base;
}


/**
 * Create buffer which wraps user-space data.
 */
static struct pipe_buffer *
xm_user_buffer_create(struct pipe_winsys *pws, void *ptr, unsigned bytes)
{
   struct xm_buffer *buffer = CALLOC_STRUCT(xm_buffer);
   pipe_reference_init(&buffer->base.reference, 1);
   buffer->base.size = bytes;
   buffer->userBuffer = TRUE;
   buffer->data = ptr;

   return &buffer->base;
}


static struct pipe_buffer *
xm_surface_buffer_create(struct pipe_winsys *winsys,
                         unsigned width, unsigned height,
                         enum pipe_format format,
                         unsigned usage,
                         unsigned tex_usage,
                         unsigned *stride)
{
   const unsigned alignment = 64;
   unsigned nblocksy, size;

<<<<<<< HEAD
   util_format_get_block(format, &block);
   nblocksx = pf_get_nblocksx(&block, width);
   nblocksy = pf_get_nblocksy(&block, height);
   *stride = align(nblocksx * block.size, alignment);
=======
   nblocksy = pf_get_nblocksy(format, height);
   *stride = align(pf_get_stride(format, width), alignment);
>>>>>>> 294bd53d
   size = *stride * nblocksy;

#ifdef USE_XSHM
   if (!debug_get_bool_option("XLIB_NO_SHM", FALSE))
   {
      struct xm_buffer *buffer = CALLOC_STRUCT(xm_buffer);

      pipe_reference_init(&buffer->base.reference, 1);
      buffer->base.alignment = alignment;
      buffer->base.usage = usage;
      buffer->base.size = size;
      buffer->userBuffer = FALSE;
      buffer->shminfo.shmid = -1;
      buffer->shminfo.shmaddr = (char *) -1;
      buffer->shm = TRUE;
         
      buffer->data = alloc_shm(buffer, size);
      if (!buffer->data)
         goto out;

      return &buffer->base;
         
   out:
      if (buffer)
         FREE(buffer);
   }
#endif
   

   return winsys->buffer_create(winsys, alignment,
                                usage,
                                size);
}


/*
 * Fence functions - basically nothing to do, as we don't create any actual
 * fence objects.
 */

static void
xm_fence_reference(struct pipe_winsys *sws, struct pipe_fence_handle **ptr,
                   struct pipe_fence_handle *fence)
{
}


static int
xm_fence_signalled(struct pipe_winsys *sws, struct pipe_fence_handle *fence,
                   unsigned flag)
{
   return 0;
}


static int
xm_fence_finish(struct pipe_winsys *sws, struct pipe_fence_handle *fence,
                unsigned flag)
{
   return 0;
}



static struct pipe_winsys *
xlib_create_softpipe_winsys( void )
{
   static struct xmesa_pipe_winsys *ws = NULL;

   if (!ws) {
      ws = CALLOC_STRUCT(xmesa_pipe_winsys);

      /* Fill in this struct with callbacks that pipe will need to
       * communicate with the window system, buffer manager, etc. 
       */
      ws->base.buffer_create = xm_buffer_create;
      ws->base.user_buffer_create = xm_user_buffer_create;
      ws->base.buffer_map = xm_buffer_map;
      ws->base.buffer_unmap = xm_buffer_unmap;
      ws->base.buffer_destroy = xm_buffer_destroy;

      ws->base.surface_buffer_create = xm_surface_buffer_create;

      ws->base.fence_reference = xm_fence_reference;
      ws->base.fence_signalled = xm_fence_signalled;
      ws->base.fence_finish = xm_fence_finish;

      ws->base.flush_frontbuffer = xm_flush_frontbuffer;
      ws->base.get_name = xm_get_name;
   }

   return &ws->base;
}


static struct pipe_screen *
xlib_create_softpipe_screen( void )
{
   struct pipe_winsys *winsys;
   struct pipe_screen *screen;

   winsys = xlib_create_softpipe_winsys();
   if (winsys == NULL)
      return NULL;

   screen = softpipe_create_screen(winsys);
   if (screen == NULL)
      goto fail;

   return screen;

fail:
   if (winsys)
      winsys->destroy( winsys );

   return NULL;
}


static struct pipe_context *
xlib_create_softpipe_context( struct pipe_screen *screen,
                              void *context_private )
{
   struct pipe_context *pipe;
   
   pipe = softpipe_create(screen);
   if (pipe == NULL)
      goto fail;

   pipe->priv = context_private;
   return pipe;

fail:
   /* Free stuff here */
   return NULL;
}

struct xm_driver xlib_softpipe_driver = 
{
   .create_pipe_screen = xlib_create_softpipe_screen,
   .create_pipe_context = xlib_create_softpipe_context,
   .display_surface = xlib_softpipe_display_surface
};


<|MERGE_RESOLUTION|>--- conflicted
+++ resolved
@@ -363,15 +363,8 @@
    const unsigned alignment = 64;
    unsigned nblocksy, size;
 
-<<<<<<< HEAD
-   util_format_get_block(format, &block);
-   nblocksx = pf_get_nblocksx(&block, width);
-   nblocksy = pf_get_nblocksy(&block, height);
-   *stride = align(nblocksx * block.size, alignment);
-=======
    nblocksy = pf_get_nblocksy(format, height);
    *stride = align(pf_get_stride(format, width), alignment);
->>>>>>> 294bd53d
    size = *stride * nblocksy;
 
 #ifdef USE_XSHM
