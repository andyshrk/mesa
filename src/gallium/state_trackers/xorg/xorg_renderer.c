--- conflicted
+++ resolved
@@ -513,10 +513,6 @@
    templ.width0 = src->width0;
    templ.height0 = src->height0;
    templ.depth0 = 1;
-<<<<<<< HEAD
-   util_format_get_block(format, &templ.block);
-=======
->>>>>>> 294bd53d
    templ.tex_usage = PIPE_TEXTURE_USAGE_SAMPLER;
 
    pt = screen->texture_create(screen, &templ);
