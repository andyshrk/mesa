/*
 * Copyright © 2015 Intel Corporation
 *
 * Permission is hereby granted, free of charge, to any person obtaining a
 * copy of this software and associated documentation files (the "Software"),
 * to deal in the Software without restriction, including without limitation
 * the rights to use, copy, modify, merge, publish, distribute, sublicense,
 * and/or sell copies of the Software, and to permit persons to whom the
 * Software is furnished to do so, subject to the following conditions:
 *
 * The above copyright notice and this permission notice (including the next
 * paragraph) shall be included in all copies or substantial portions of the
 * Software.
 *
 * THE SOFTWARE IS PROVIDED "AS IS", WITHOUT WARRANTY OF ANY KIND, EXPRESS OR
 * IMPLIED, INCLUDING BUT NOT LIMITED TO THE WARRANTIES OF MERCHANTABILITY,
 * FITNESS FOR A PARTICULAR PURPOSE AND NONINFRINGEMENT.  IN NO EVENT SHALL
 * THE AUTHORS OR COPYRIGHT HOLDERS BE LIABLE FOR ANY CLAIM, DAMAGES OR OTHER
 * LIABILITY, WHETHER IN AN ACTION OF CONTRACT, TORT OR OTHERWISE, ARISING
 * FROM, OUT OF OR IN CONNECTION WITH THE SOFTWARE OR THE USE OR OTHER DEALINGS
 * IN THE SOFTWARE.
 */

#include "brw_nir.h"
#include "brw_vec4.h"
#include "brw_vec4_builder.h"
#include "brw_vec4_surface_builder.h"
#include "brw_program.h"

using namespace brw;
using namespace brw::surface_access;

namespace brw {

void
vec4_visitor::emit_nir_code()
{
   if (nir->num_uniforms > 0)
      nir_setup_uniforms();

   nir_setup_system_values();

   /* get the main function and emit it */
   nir_foreach_function(nir, function) {
      assert(strcmp(function->name, "main") == 0);
      assert(function->impl);
      nir_emit_impl(function->impl);
   }
}

void
vec4_visitor::nir_setup_system_value_intrinsic(nir_intrinsic_instr *instr)
{
   dst_reg *reg;

   switch (instr->intrinsic) {
   case nir_intrinsic_load_vertex_id:
      unreachable("should be lowered by lower_vertex_id().");

   case nir_intrinsic_load_vertex_id_zero_base:
      reg = &nir_system_values[SYSTEM_VALUE_VERTEX_ID_ZERO_BASE];
      if (reg->file == BAD_FILE)
         *reg = *make_reg_for_system_value(SYSTEM_VALUE_VERTEX_ID_ZERO_BASE,
                                           glsl_type::int_type);
      break;

   case nir_intrinsic_load_base_vertex:
      reg = &nir_system_values[SYSTEM_VALUE_BASE_VERTEX];
      if (reg->file == BAD_FILE)
         *reg = *make_reg_for_system_value(SYSTEM_VALUE_BASE_VERTEX,
                                           glsl_type::int_type);
      break;

   case nir_intrinsic_load_instance_id:
      reg = &nir_system_values[SYSTEM_VALUE_INSTANCE_ID];
      if (reg->file == BAD_FILE)
         *reg = *make_reg_for_system_value(SYSTEM_VALUE_INSTANCE_ID,
                                           glsl_type::int_type);
      break;

   case nir_intrinsic_load_base_instance:
      reg = &nir_system_values[SYSTEM_VALUE_BASE_INSTANCE];
      if (reg->file == BAD_FILE)
         *reg = *make_reg_for_system_value(SYSTEM_VALUE_BASE_INSTANCE,
                                           glsl_type::int_type);
      break;

   case nir_intrinsic_load_draw_id:
      reg = &nir_system_values[SYSTEM_VALUE_DRAW_ID];
      if (reg->file == BAD_FILE)
         *reg = *make_reg_for_system_value(SYSTEM_VALUE_DRAW_ID,
                                           glsl_type::int_type);
      break;

   default:
      break;
   }
}

static bool
setup_system_values_block(nir_block *block, void *void_visitor)
{
   vec4_visitor *v = (vec4_visitor *)void_visitor;

   nir_foreach_instr(block, instr) {
      if (instr->type != nir_instr_type_intrinsic)
         continue;

      nir_intrinsic_instr *intrin = nir_instr_as_intrinsic(instr);
      v->nir_setup_system_value_intrinsic(intrin);
   }

   return true;
}

void
vec4_visitor::nir_setup_system_values()
{
   nir_system_values = ralloc_array(mem_ctx, dst_reg, SYSTEM_VALUE_MAX);
   for (unsigned i = 0; i < SYSTEM_VALUE_MAX; i++) {
      nir_system_values[i] = dst_reg();
   }

   nir_foreach_function(nir, function) {
      assert(strcmp(function->name, "main") == 0);
      assert(function->impl);
      nir_foreach_block(function->impl, setup_system_values_block, this);
   }
}

void
vec4_visitor::nir_setup_uniforms()
{
   uniforms = nir->num_uniforms / 16;
}

void
vec4_visitor::nir_emit_impl(nir_function_impl *impl)
{
   nir_locals = ralloc_array(mem_ctx, dst_reg, impl->reg_alloc);
   for (unsigned i = 0; i < impl->reg_alloc; i++) {
      nir_locals[i] = dst_reg();
   }

   foreach_list_typed(nir_register, reg, node, &impl->registers) {
      unsigned array_elems =
         reg->num_array_elems == 0 ? 1 : reg->num_array_elems;

      nir_locals[reg->index] = dst_reg(VGRF, alloc.allocate(array_elems));
   }

   nir_ssa_values = ralloc_array(mem_ctx, dst_reg, impl->ssa_alloc);

   nir_emit_cf_list(&impl->body);
}

void
vec4_visitor::nir_emit_cf_list(exec_list *list)
{
   exec_list_validate(list);
   foreach_list_typed(nir_cf_node, node, node, list) {
      switch (node->type) {
      case nir_cf_node_if:
         nir_emit_if(nir_cf_node_as_if(node));
         break;

      case nir_cf_node_loop:
         nir_emit_loop(nir_cf_node_as_loop(node));
         break;

      case nir_cf_node_block:
         nir_emit_block(nir_cf_node_as_block(node));
         break;

      default:
         unreachable("Invalid CFG node block");
      }
   }
}

void
vec4_visitor::nir_emit_if(nir_if *if_stmt)
{
   /* First, put the condition in f0 */
   src_reg condition = get_nir_src(if_stmt->condition, BRW_REGISTER_TYPE_D, 1);
   vec4_instruction *inst = emit(MOV(dst_null_d(), condition));
   inst->conditional_mod = BRW_CONDITIONAL_NZ;

   /* We can just predicate based on the X channel, as the condition only
    * goes on its own line */
   emit(IF(BRW_PREDICATE_ALIGN16_REPLICATE_X));

   nir_emit_cf_list(&if_stmt->then_list);

   /* note: if the else is empty, dead CF elimination will remove it */
   emit(BRW_OPCODE_ELSE);

   nir_emit_cf_list(&if_stmt->else_list);

   emit(BRW_OPCODE_ENDIF);
}

void
vec4_visitor::nir_emit_loop(nir_loop *loop)
{
   emit(BRW_OPCODE_DO);

   nir_emit_cf_list(&loop->body);

   emit(BRW_OPCODE_WHILE);
}

void
vec4_visitor::nir_emit_block(nir_block *block)
{
   nir_foreach_instr(block, instr) {
      nir_emit_instr(instr);
   }
}

void
vec4_visitor::nir_emit_instr(nir_instr *instr)
{
   base_ir = instr;

   switch (instr->type) {
   case nir_instr_type_load_const:
      nir_emit_load_const(nir_instr_as_load_const(instr));
      break;

   case nir_instr_type_intrinsic:
      nir_emit_intrinsic(nir_instr_as_intrinsic(instr));
      break;

   case nir_instr_type_alu:
      nir_emit_alu(nir_instr_as_alu(instr));
      break;

   case nir_instr_type_jump:
      nir_emit_jump(nir_instr_as_jump(instr));
      break;

   case nir_instr_type_tex:
      nir_emit_texture(nir_instr_as_tex(instr));
      break;

   case nir_instr_type_ssa_undef:
      nir_emit_undef(nir_instr_as_ssa_undef(instr));
      break;

   default:
      fprintf(stderr, "VS instruction not yet implemented by NIR->vec4\n");
      break;
   }
}

static dst_reg
dst_reg_for_nir_reg(vec4_visitor *v, nir_register *nir_reg,
                    unsigned base_offset, nir_src *indirect)
{
   dst_reg reg;

   reg = v->nir_locals[nir_reg->index];
   reg = offset(reg, base_offset);
   if (indirect) {
      reg.reladdr =
         new(v->mem_ctx) src_reg(v->get_nir_src(*indirect,
                                                BRW_REGISTER_TYPE_D,
                                                1));
   }
   return reg;
}

dst_reg
vec4_visitor::get_nir_dest(nir_dest dest)
{
   if (dest.is_ssa) {
      dst_reg dst = dst_reg(VGRF, alloc.allocate(1));
      nir_ssa_values[dest.ssa.index] = dst;
      return dst;
   } else {
      return dst_reg_for_nir_reg(this, dest.reg.reg, dest.reg.base_offset,
                                 dest.reg.indirect);
   }
}

dst_reg
vec4_visitor::get_nir_dest(nir_dest dest, enum brw_reg_type type)
{
   return retype(get_nir_dest(dest), type);
}

dst_reg
vec4_visitor::get_nir_dest(nir_dest dest, nir_alu_type type)
{
   return get_nir_dest(dest, brw_type_for_nir_type(type));
}

src_reg
vec4_visitor::get_nir_src(nir_src src, enum brw_reg_type type,
                          unsigned num_components)
{
   dst_reg reg;

   if (src.is_ssa) {
      assert(src.ssa != NULL);
      reg = nir_ssa_values[src.ssa->index];
   }
   else {
     reg = dst_reg_for_nir_reg(this, src.reg.reg, src.reg.base_offset,
                               src.reg.indirect);
   }

   reg = retype(reg, type);

   src_reg reg_as_src = src_reg(reg);
   reg_as_src.swizzle = brw_swizzle_for_size(num_components);
   return reg_as_src;
}

src_reg
vec4_visitor::get_nir_src(nir_src src, nir_alu_type type,
                          unsigned num_components)
{
   return get_nir_src(src, brw_type_for_nir_type(type), num_components);
}

src_reg
vec4_visitor::get_nir_src(nir_src src, unsigned num_components)
{
   /* if type is not specified, default to signed int */
   return get_nir_src(src, nir_type_int, num_components);
}

src_reg
vec4_visitor::get_indirect_offset(nir_intrinsic_instr *instr)
{
   nir_src *offset_src = nir_get_io_offset_src(instr);
   nir_const_value *const_value = nir_src_as_const_value(*offset_src);

   if (const_value) {
      /* The only constant offset we should find is 0.  brw_nir.c's
       * add_const_offset_to_base() will fold other constant offsets
       * into instr->const_index[0].
       */
      assert(const_value->u32[0] == 0);
      return src_reg();
   }

   return get_nir_src(*offset_src, BRW_REGISTER_TYPE_UD, 1);
}

void
vec4_visitor::nir_emit_load_const(nir_load_const_instr *instr)
{
   dst_reg reg = dst_reg(VGRF, alloc.allocate(1));
   reg.type =  BRW_REGISTER_TYPE_D;

   unsigned remaining = brw_writemask_for_size(instr->def.num_components);

   /* @FIXME: consider emitting vector operations to save some MOVs in
    * cases where the components are representable in 8 bits.
    * For now, we emit a MOV for each distinct value.
    */
   for (unsigned i = 0; i < instr->def.num_components; i++) {
      unsigned writemask = 1 << i;

      if ((remaining & writemask) == 0)
         continue;

      for (unsigned j = i; j < instr->def.num_components; j++) {
         if (instr->value.u32[i] == instr->value.u32[j]) {
            writemask |= 1 << j;
         }
      }

      reg.writemask = writemask;
      emit(MOV(reg, brw_imm_d(instr->value.i32[i])));

      remaining &= ~writemask;
   }

   /* Set final writemask */
   reg.writemask = brw_writemask_for_size(instr->def.num_components);

   nir_ssa_values[instr->def.index] = reg;
}

void
vec4_visitor::nir_emit_intrinsic(nir_intrinsic_instr *instr)
{
   dst_reg dest;
   src_reg src;

   switch (instr->intrinsic) {

   case nir_intrinsic_load_input: {
      nir_const_value *const_offset = nir_src_as_const_value(instr->src[0]);

      /* We set EmitNoIndirectInput for VS */
      assert(const_offset);

      src = src_reg(ATTR, instr->const_index[0] + const_offset->u32[0],
                    glsl_type::uvec4_type);

      dest = get_nir_dest(instr->dest, src.type);
      dest.writemask = brw_writemask_for_size(instr->num_components);

      emit(MOV(dest, src));
      break;
   }

   case nir_intrinsic_store_output: {
      nir_const_value *const_offset = nir_src_as_const_value(instr->src[1]);
      assert(const_offset);

      int varying = instr->const_index[0] + const_offset->u32[0];

      src = get_nir_src(instr->src[0], BRW_REGISTER_TYPE_F,
                        instr->num_components);

      output_reg[varying] = dst_reg(src);
      break;
   }

   case nir_intrinsic_get_buffer_size: {
      nir_const_value *const_uniform_block = nir_src_as_const_value(instr->src[0]);
      unsigned ssbo_index = const_uniform_block ? const_uniform_block->u32[0] : 0;

      const unsigned index =
         prog_data->base.binding_table.ssbo_start + ssbo_index;
      dst_reg result_dst = get_nir_dest(instr->dest);
      vec4_instruction *inst = new(mem_ctx)
         vec4_instruction(VS_OPCODE_GET_BUFFER_SIZE, result_dst);

      inst->base_mrf = 2;
      inst->mlen = 1; /* always at least one */
      inst->src[1] = brw_imm_ud(index);

      /* MRF for the first parameter */
      src_reg lod = brw_imm_d(0);
      int param_base = inst->base_mrf;
      int writemask = WRITEMASK_X;
      emit(MOV(dst_reg(MRF, param_base, glsl_type::int_type, writemask), lod));

      emit(inst);

      brw_mark_surface_used(&prog_data->base, index);
      break;
   }

   case nir_intrinsic_store_ssbo: {
      assert(devinfo->gen >= 7);

      /* Block index */
      src_reg surf_index;
      nir_const_value *const_uniform_block =
         nir_src_as_const_value(instr->src[1]);
      if (const_uniform_block) {
         unsigned index = prog_data->base.binding_table.ssbo_start +
                          const_uniform_block->u32[0];
         surf_index = brw_imm_ud(index);
         brw_mark_surface_used(&prog_data->base, index);
      } else {
         surf_index = src_reg(this, glsl_type::uint_type);
         emit(ADD(dst_reg(surf_index), get_nir_src(instr->src[1], 1),
                  brw_imm_ud(prog_data->base.binding_table.ssbo_start)));
         surf_index = emit_uniformize(surf_index);

         brw_mark_surface_used(&prog_data->base,
                               prog_data->base.binding_table.ssbo_start +
                               nir->info.num_ssbos - 1);
      }

      /* Offset */
      src_reg offset_reg;
      nir_const_value *const_offset = nir_src_as_const_value(instr->src[2]);
      if (const_offset) {
         offset_reg = brw_imm_ud(const_offset->u32[0]);
      } else {
         offset_reg = get_nir_src(instr->src[2], 1);
      }

      /* Value */
      src_reg val_reg = get_nir_src(instr->src[0], 4);

      /* Writemask */
      unsigned write_mask = instr->const_index[0];

      /* IvyBridge does not have a native SIMD4x2 untyped write message so untyped
       * writes will use SIMD8 mode. In order to hide this and keep symmetry across
       * typed and untyped messages and across hardware platforms, the
       * current implementation of the untyped messages will transparently convert
       * the SIMD4x2 payload into an equivalent SIMD8 payload by transposing it
       * and enabling only channel X on the SEND instruction.
       *
       * The above, works well for full vector writes, but not for partial writes
       * where we want to write some channels and not others, like when we have
       * code such as v.xyw = vec3(1,2,4). Because the untyped write messages are
       * quite restrictive with regards to the channel enables we can configure in
       * the message descriptor (not all combinations are allowed) we cannot simply
       * implement these scenarios with a single message while keeping the
       * aforementioned symmetry in the implementation. For now we de decided that
       * it is better to keep the symmetry to reduce complexity, so in situations
       * such as the one described we end up emitting two untyped write messages
       * (one for xy and another for w).
       *
       * The code below packs consecutive channels into a single write message,
       * detects gaps in the vector write and if needed, sends a second message
       * with the remaining channels. If in the future we decide that we want to
       * emit a single message at the expense of losing the symmetry in the
       * implementation we can:
       *
       * 1) For IvyBridge: Only use the red channel of the untyped write SIMD8
       *    message payload. In this mode we can write up to 8 offsets and dwords
       *    to the red channel only (for the two vec4s in the SIMD4x2 execution)
       *    and select which of the 8 channels carry data to write by setting the
       *    appropriate writemask in the dst register of the SEND instruction.
       *    It would require to write a new generator opcode specifically for
       *    IvyBridge since we would need to prepare a SIMD8 payload that could
       *    use any channel, not just X.
       *
       * 2) For Haswell+: Simply send a single write message but set the writemask
       *    on the dst of the SEND instruction to select the channels we want to
       *    write. It would require to modify the current messages to receive
       *    and honor the writemask provided.
       */
      const vec4_builder bld = vec4_builder(this).at_end()
                               .annotate(current_annotation, base_ir);

      int swizzle[4] = { 0, 0, 0, 0};
      int num_channels = 0;
      unsigned skipped_channels = 0;
      int num_components = instr->num_components;
      for (int i = 0; i < num_components; i++) {
         /* Check if this channel needs to be written. If so, record the
          * channel we need to take the data from in the swizzle array
          */
         int component_mask = 1 << i;
         int write_test = write_mask & component_mask;
         if (write_test)
            swizzle[num_channels++] = i;

         /* If we don't have to write this channel it means we have a gap in the
          * vector, so write the channels we accumulated until now, if any. Do
          * the same if this was the last component in the vector.
          */
         if (!write_test || i == num_components - 1) {
            if (num_channels > 0) {
               /* We have channels to write, so update the offset we need to
                * write at to skip the channels we skipped, if any.
                */
               if (skipped_channels > 0) {
                  if (offset_reg.file == IMM) {
                     offset_reg.ud += 4 * skipped_channels;
                  } else {
                     emit(ADD(dst_reg(offset_reg), offset_reg,
                              brw_imm_ud(4 * skipped_channels)));
                  }
               }

               /* Swizzle the data register so we take the data from the channels
                * we need to write and send the write message. This will write
                * num_channels consecutive dwords starting at offset.
                */
               val_reg.swizzle =
                  BRW_SWIZZLE4(swizzle[0], swizzle[1], swizzle[2], swizzle[3]);
               emit_untyped_write(bld, surf_index, offset_reg, val_reg,
                                  1 /* dims */, num_channels /* size */,
                                  BRW_PREDICATE_NONE);

               /* If we have to do a second write we will have to update the
                * offset so that we jump over the channels we have just written
                * now.
                */
               skipped_channels = num_channels;

               /* Restart the count for the next write message */
               num_channels = 0;
            }

            /* We did not write the current channel, so increase skipped count */
            skipped_channels++;
         }
      }

      break;
   }

   case nir_intrinsic_load_ssbo: {
      assert(devinfo->gen >= 7);

      nir_const_value *const_uniform_block =
         nir_src_as_const_value(instr->src[0]);

      src_reg surf_index;
      if (const_uniform_block) {
         unsigned index = prog_data->base.binding_table.ssbo_start +
                          const_uniform_block->u32[0];
         surf_index = brw_imm_ud(index);

         brw_mark_surface_used(&prog_data->base, index);
      } else {
         surf_index = src_reg(this, glsl_type::uint_type);
         emit(ADD(dst_reg(surf_index), get_nir_src(instr->src[0], 1),
                  brw_imm_ud(prog_data->base.binding_table.ssbo_start)));
         surf_index = emit_uniformize(surf_index);

         /* Assume this may touch any UBO. It would be nice to provide
          * a tighter bound, but the array information is already lowered away.
          */
         brw_mark_surface_used(&prog_data->base,
                               prog_data->base.binding_table.ssbo_start +
                               nir->info.num_ssbos - 1);
      }

      src_reg offset_reg;
      nir_const_value *const_offset = nir_src_as_const_value(instr->src[1]);
      if (const_offset) {
         offset_reg = brw_imm_ud(const_offset->u32[0]);
      } else {
         offset_reg = get_nir_src(instr->src[1], 1);
      }

      /* Read the vector */
      const vec4_builder bld = vec4_builder(this).at_end()
         .annotate(current_annotation, base_ir);

      src_reg read_result = emit_untyped_read(bld, surf_index, offset_reg,
                                              1 /* dims */, 4 /* size*/,
                                              BRW_PREDICATE_NONE);
      dst_reg dest = get_nir_dest(instr->dest);
      read_result.type = dest.type;
      read_result.swizzle = brw_swizzle_for_size(instr->num_components);
      emit(MOV(dest, read_result));

      break;
   }

   case nir_intrinsic_ssbo_atomic_add:
      nir_emit_ssbo_atomic(BRW_AOP_ADD, instr);
      break;
   case nir_intrinsic_ssbo_atomic_imin:
      nir_emit_ssbo_atomic(BRW_AOP_IMIN, instr);
      break;
   case nir_intrinsic_ssbo_atomic_umin:
      nir_emit_ssbo_atomic(BRW_AOP_UMIN, instr);
      break;
   case nir_intrinsic_ssbo_atomic_imax:
      nir_emit_ssbo_atomic(BRW_AOP_IMAX, instr);
      break;
   case nir_intrinsic_ssbo_atomic_umax:
      nir_emit_ssbo_atomic(BRW_AOP_UMAX, instr);
      break;
   case nir_intrinsic_ssbo_atomic_and:
      nir_emit_ssbo_atomic(BRW_AOP_AND, instr);
      break;
   case nir_intrinsic_ssbo_atomic_or:
      nir_emit_ssbo_atomic(BRW_AOP_OR, instr);
      break;
   case nir_intrinsic_ssbo_atomic_xor:
      nir_emit_ssbo_atomic(BRW_AOP_XOR, instr);
      break;
   case nir_intrinsic_ssbo_atomic_exchange:
      nir_emit_ssbo_atomic(BRW_AOP_MOV, instr);
      break;
   case nir_intrinsic_ssbo_atomic_comp_swap:
      nir_emit_ssbo_atomic(BRW_AOP_CMPWR, instr);
      break;

   case nir_intrinsic_load_vertex_id:
      unreachable("should be lowered by lower_vertex_id()");

   case nir_intrinsic_load_vertex_id_zero_base:
   case nir_intrinsic_load_base_vertex:
   case nir_intrinsic_load_instance_id:
   case nir_intrinsic_load_base_instance:
   case nir_intrinsic_load_draw_id:
   case nir_intrinsic_load_invocation_id: {
      gl_system_value sv = nir_system_value_from_intrinsic(instr->intrinsic);
      src_reg val = src_reg(nir_system_values[sv]);
      assert(val.file != BAD_FILE);
      dest = get_nir_dest(instr->dest, val.type);
      emit(MOV(dest, val));
      break;
   }

   case nir_intrinsic_load_uniform: {
      /* Offsets are in bytes but they should always be multiples of 16 */
      assert(instr->const_index[0] % 16 == 0);

      dest = get_nir_dest(instr->dest);

      src = src_reg(dst_reg(UNIFORM, instr->const_index[0] / 16));
      src.type = dest.type;

      nir_const_value *const_offset = nir_src_as_const_value(instr->src[0]);
      if (const_offset) {
         /* Offsets are in bytes but they should always be multiples of 16 */
         assert(const_offset->u32[0] % 16 == 0);
         src.reg_offset = const_offset->u32[0] / 16;

         emit(MOV(dest, src));
      } else {
         src_reg indirect = get_nir_src(instr->src[0], BRW_REGISTER_TYPE_UD, 1);

         emit(SHADER_OPCODE_MOV_INDIRECT, dest, src,
              indirect, brw_imm_ud(instr->const_index[1]));
      }
      break;
   }

   case nir_intrinsic_atomic_counter_read:
   case nir_intrinsic_atomic_counter_inc:
   case nir_intrinsic_atomic_counter_dec: {
      unsigned surf_index = prog_data->base.binding_table.abo_start +
         (unsigned) instr->const_index[0];
      src_reg offset = get_nir_src(instr->src[0], nir_type_int,
                                   instr->num_components);
      const src_reg surface = brw_imm_ud(surf_index);
      const vec4_builder bld =
         vec4_builder(this).at_end().annotate(current_annotation, base_ir);
      src_reg tmp;

      dest = get_nir_dest(instr->dest);

      switch (instr->intrinsic) {
      case nir_intrinsic_atomic_counter_inc:
         tmp = emit_untyped_atomic(bld, surface, offset,
                                   src_reg(), src_reg(),
                                   1, 1,
                                   BRW_AOP_INC);
         break;
      case nir_intrinsic_atomic_counter_dec:
         tmp = emit_untyped_atomic(bld, surface, offset,
                                   src_reg(), src_reg(),
                                   1, 1,
                                   BRW_AOP_PREDEC);
         break;
      case nir_intrinsic_atomic_counter_read:
         tmp = emit_untyped_read(bld, surface, offset, 1, 1);
         break;
      default:
         unreachable("Unreachable");
      }

      bld.MOV(retype(dest, tmp.type), tmp);
      brw_mark_surface_used(stage_prog_data, surf_index);
      break;
   }

   case nir_intrinsic_load_ubo: {
      nir_const_value *const_block_index = nir_src_as_const_value(instr->src[0]);
      src_reg surf_index;

      dest = get_nir_dest(instr->dest);

      if (const_block_index) {
         /* The block index is a constant, so just emit the binding table entry
          * as an immediate.
          */
         const unsigned index = prog_data->base.binding_table.ubo_start +
                                const_block_index->u32[0];
         surf_index = brw_imm_ud(index);
         brw_mark_surface_used(&prog_data->base, index);
      } else {
         /* The block index is not a constant. Evaluate the index expression
          * per-channel and add the base UBO index; we have to select a value
          * from any live channel.
          */
         surf_index = src_reg(this, glsl_type::uint_type);
         emit(ADD(dst_reg(surf_index), get_nir_src(instr->src[0], nir_type_int,
                                                   instr->num_components),
                  brw_imm_ud(prog_data->base.binding_table.ubo_start)));
         surf_index = emit_uniformize(surf_index);

         /* Assume this may touch any UBO. It would be nice to provide
          * a tighter bound, but the array information is already lowered away.
          */
         brw_mark_surface_used(&prog_data->base,
                               prog_data->base.binding_table.ubo_start +
                               nir->info.num_ubos - 1);
      }

      src_reg offset;
      nir_const_value *const_offset = nir_src_as_const_value(instr->src[1]);
      if (const_offset) {
         offset = brw_imm_ud(const_offset->u32[0] & ~15);
      } else {
         offset = get_nir_src(instr->src[1], nir_type_int, 1);
      }

      src_reg packed_consts = src_reg(this, glsl_type::vec4_type);
      packed_consts.type = dest.type;

      emit_pull_constant_load_reg(dst_reg(packed_consts),
                                  surf_index,
                                  offset,
                                  NULL, NULL /* before_block/inst */);

      packed_consts.swizzle = brw_swizzle_for_size(instr->num_components);
      if (const_offset) {
         packed_consts.swizzle += BRW_SWIZZLE4(const_offset->u32[0] % 16 / 4,
                                               const_offset->u32[0] % 16 / 4,
                                               const_offset->u32[0] % 16 / 4,
                                               const_offset->u32[0] % 16 / 4);
      }

      emit(MOV(dest, packed_consts));
      break;
   }

   case nir_intrinsic_memory_barrier: {
      const vec4_builder bld =
         vec4_builder(this).at_end().annotate(current_annotation, base_ir);
      const dst_reg tmp = bld.vgrf(BRW_REGISTER_TYPE_UD, 2);
      bld.emit(SHADER_OPCODE_MEMORY_FENCE, tmp)
         ->regs_written = 2;
      break;
   }

   case nir_intrinsic_shader_clock: {
      /* We cannot do anything if there is an event, so ignore it for now */
      const src_reg shader_clock = get_timestamp();
      const enum brw_reg_type type = brw_type_for_base_type(glsl_type::uvec2_type);

      dest = get_nir_dest(instr->dest, type);
      emit(MOV(dest, shader_clock));
      break;
   }

   default:
      unreachable("Unknown intrinsic");
   }
}

void
vec4_visitor::nir_emit_ssbo_atomic(int op, nir_intrinsic_instr *instr)
{
   dst_reg dest;
   if (nir_intrinsic_infos[instr->intrinsic].has_dest)
      dest = get_nir_dest(instr->dest);

   src_reg surface;
   nir_const_value *const_surface = nir_src_as_const_value(instr->src[0]);
   if (const_surface) {
      unsigned surf_index = prog_data->base.binding_table.ssbo_start +
                            const_surface->u32[0];
      surface = brw_imm_ud(surf_index);
      brw_mark_surface_used(&prog_data->base, surf_index);
   } else {
      surface = src_reg(this, glsl_type::uint_type);
      emit(ADD(dst_reg(surface), get_nir_src(instr->src[0]),
               brw_imm_ud(prog_data->base.binding_table.ssbo_start)));

      /* Assume this may touch any UBO. This is the same we do for other
       * UBO/SSBO accesses with non-constant surface.
       */
      brw_mark_surface_used(&prog_data->base,
                            prog_data->base.binding_table.ssbo_start +
                            nir->info.num_ssbos - 1);
   }

   src_reg offset = get_nir_src(instr->src[1], 1);
   src_reg data1 = get_nir_src(instr->src[2], 1);
   src_reg data2;
   if (op == BRW_AOP_CMPWR)
      data2 = get_nir_src(instr->src[3], 1);

   /* Emit the actual atomic operation operation */
   const vec4_builder bld =
      vec4_builder(this).at_end().annotate(current_annotation, base_ir);

   src_reg atomic_result = emit_untyped_atomic(bld, surface, offset,
                                               data1, data2,
                                               1 /* dims */, 1 /* rsize */,
                                               op,
                                               BRW_PREDICATE_NONE);
   dest.type = atomic_result.type;
   bld.MOV(dest, atomic_result);
}

static unsigned
brw_swizzle_for_nir_swizzle(uint8_t swizzle[4])
{
   return BRW_SWIZZLE4(swizzle[0], swizzle[1], swizzle[2], swizzle[3]);
}

static enum brw_conditional_mod
brw_conditional_for_nir_comparison(nir_op op)
{
   switch (op) {
   case nir_op_flt:
   case nir_op_ilt:
   case nir_op_ult:
      return BRW_CONDITIONAL_L;

   case nir_op_fge:
   case nir_op_ige:
   case nir_op_uge:
      return BRW_CONDITIONAL_GE;

   case nir_op_feq:
   case nir_op_ieq:
   case nir_op_ball_fequal2:
   case nir_op_ball_iequal2:
   case nir_op_ball_fequal3:
   case nir_op_ball_iequal3:
   case nir_op_ball_fequal4:
   case nir_op_ball_iequal4:
      return BRW_CONDITIONAL_Z;

   case nir_op_fne:
   case nir_op_ine:
   case nir_op_bany_fnequal2:
   case nir_op_bany_inequal2:
   case nir_op_bany_fnequal3:
   case nir_op_bany_inequal3:
   case nir_op_bany_fnequal4:
   case nir_op_bany_inequal4:
      return BRW_CONDITIONAL_NZ;

   default:
      unreachable("not reached: bad operation for comparison");
   }
}

bool
vec4_visitor::optimize_predicate(nir_alu_instr *instr,
                                 enum brw_predicate *predicate)
{
   if (!instr->src[0].src.is_ssa ||
       instr->src[0].src.ssa->parent_instr->type != nir_instr_type_alu)
      return false;

   nir_alu_instr *cmp_instr =
      nir_instr_as_alu(instr->src[0].src.ssa->parent_instr);

   switch (cmp_instr->op) {
   case nir_op_bany_fnequal2:
   case nir_op_bany_inequal2:
   case nir_op_bany_fnequal3:
   case nir_op_bany_inequal3:
   case nir_op_bany_fnequal4:
   case nir_op_bany_inequal4:
      *predicate = BRW_PREDICATE_ALIGN16_ANY4H;
      break;
   case nir_op_ball_fequal2:
   case nir_op_ball_iequal2:
   case nir_op_ball_fequal3:
   case nir_op_ball_iequal3:
   case nir_op_ball_fequal4:
   case nir_op_ball_iequal4:
      *predicate = BRW_PREDICATE_ALIGN16_ALL4H;
      break;
   default:
      return false;
   }

   unsigned size_swizzle =
      brw_swizzle_for_size(nir_op_infos[cmp_instr->op].input_sizes[0]);

   src_reg op[2];
   assert(nir_op_infos[cmp_instr->op].num_inputs == 2);
   for (unsigned i = 0; i < 2; i++) {
      op[i] = get_nir_src(cmp_instr->src[i].src,
                          nir_op_infos[cmp_instr->op].input_types[i], 4);
      unsigned base_swizzle =
         brw_swizzle_for_nir_swizzle(cmp_instr->src[i].swizzle);
      op[i].swizzle = brw_compose_swizzle(size_swizzle, base_swizzle);
      op[i].abs = cmp_instr->src[i].abs;
      op[i].negate = cmp_instr->src[i].negate;
   }

   emit(CMP(dst_null_d(), op[0], op[1],
            brw_conditional_for_nir_comparison(cmp_instr->op)));

   return true;
}

void
vec4_visitor::nir_emit_alu(nir_alu_instr *instr)
{
   vec4_instruction *inst;

   dst_reg dst = get_nir_dest(instr->dest.dest,
                              nir_op_infos[instr->op].output_type);
   dst.writemask = instr->dest.write_mask;

   src_reg op[4];
   for (unsigned i = 0; i < nir_op_infos[instr->op].num_inputs; i++) {
      op[i] = get_nir_src(instr->src[i].src,
                          nir_op_infos[instr->op].input_types[i], 4);
      op[i].swizzle = brw_swizzle_for_nir_swizzle(instr->src[i].swizzle);
      op[i].abs = instr->src[i].abs;
      op[i].negate = instr->src[i].negate;
   }

   switch (instr->op) {
   case nir_op_imov:
   case nir_op_fmov:
      inst = emit(MOV(dst, op[0]));
      inst->saturate = instr->dest.saturate;
      break;

   case nir_op_vec2:
   case nir_op_vec3:
   case nir_op_vec4:
      unreachable("not reached: should be handled by lower_vec_to_movs()");

   case nir_op_i2f:
   case nir_op_u2f:
      inst = emit(MOV(dst, op[0]));
      inst->saturate = instr->dest.saturate;
      break;

   case nir_op_f2i:
   case nir_op_f2u:
      inst = emit(MOV(dst, op[0]));
      break;

   case nir_op_fadd:
      /* fall through */
   case nir_op_iadd:
      inst = emit(ADD(dst, op[0], op[1]));
      inst->saturate = instr->dest.saturate;
      break;

   case nir_op_fmul:
      inst = emit(MUL(dst, op[0], op[1]));
      inst->saturate = instr->dest.saturate;
      break;

   case nir_op_imul: {
      if (devinfo->gen < 8) {
         nir_const_value *value0 = nir_src_as_const_value(instr->src[0].src);
         nir_const_value *value1 = nir_src_as_const_value(instr->src[1].src);

         /* For integer multiplication, the MUL uses the low 16 bits of one of
          * the operands (src0 through SNB, src1 on IVB and later). The MACH
          * accumulates in the contribution of the upper 16 bits of that
          * operand. If we can determine that one of the args is in the low
          * 16 bits, though, we can just emit a single MUL.
          */
         if (value0 && value0->u32[0] < (1 << 16)) {
            if (devinfo->gen < 7)
               emit(MUL(dst, op[0], op[1]));
            else
               emit(MUL(dst, op[1], op[0]));
         } else if (value1 && value1->u32[0] < (1 << 16)) {
            if (devinfo->gen < 7)
               emit(MUL(dst, op[1], op[0]));
            else
               emit(MUL(dst, op[0], op[1]));
         } else {
            struct brw_reg acc = retype(brw_acc_reg(8), dst.type);

            emit(MUL(acc, op[0], op[1]));
            emit(MACH(dst_null_d(), op[0], op[1]));
            emit(MOV(dst, src_reg(acc)));
         }
      } else {
	 emit(MUL(dst, op[0], op[1]));
      }
      break;
   }

   case nir_op_imul_high:
   case nir_op_umul_high: {
      struct brw_reg acc = retype(brw_acc_reg(8), dst.type);

      if (devinfo->gen >= 8)
         emit(MUL(acc, op[0], retype(op[1], BRW_REGISTER_TYPE_UW)));
      else
         emit(MUL(acc, op[0], op[1]));

      emit(MACH(dst, op[0], op[1]));
      break;
   }

   case nir_op_frcp:
      inst = emit_math(SHADER_OPCODE_RCP, dst, op[0]);
      inst->saturate = instr->dest.saturate;
      break;

   case nir_op_fexp2:
      inst = emit_math(SHADER_OPCODE_EXP2, dst, op[0]);
      inst->saturate = instr->dest.saturate;
      break;

   case nir_op_flog2:
      inst = emit_math(SHADER_OPCODE_LOG2, dst, op[0]);
      inst->saturate = instr->dest.saturate;
      break;

   case nir_op_fsin:
      if (!compiler->precise_trig) {
         inst = emit_math(SHADER_OPCODE_SIN, dst, op[0]);
      } else {
         src_reg tmp = src_reg(this, glsl_type::vec4_type);
         inst = emit_math(SHADER_OPCODE_SIN, dst_reg(tmp), op[0]);
         inst = emit(MUL(dst, tmp, brw_imm_f(0.99997)));
      }
      inst->saturate = instr->dest.saturate;
      break;

   case nir_op_fcos:
      if (!compiler->precise_trig) {
         inst = emit_math(SHADER_OPCODE_COS, dst, op[0]);
      } else {
         src_reg tmp = src_reg(this, glsl_type::vec4_type);
         inst = emit_math(SHADER_OPCODE_COS, dst_reg(tmp), op[0]);
         inst = emit(MUL(dst, tmp, brw_imm_f(0.99997)));
      }
      inst->saturate = instr->dest.saturate;
      break;

   case nir_op_idiv:
   case nir_op_udiv:
      emit_math(SHADER_OPCODE_INT_QUOTIENT, dst, op[0], op[1]);
      break;

   case nir_op_umod:
   case nir_op_irem:
      /* According to the sign table for INT DIV in the Ivy Bridge PRM, it
       * appears that our hardware just does the right thing for signed
       * remainder.
       */
      emit_math(SHADER_OPCODE_INT_REMAINDER, dst, op[0], op[1]);
      break;

   case nir_op_imod: {
      /* Get a regular C-style remainder.  If a % b == 0, set the predicate. */
      inst = emit_math(SHADER_OPCODE_INT_REMAINDER, dst, op[0], op[1]);

      /* Math instructions don't support conditional mod */
      inst = emit(MOV(dst_null_d(), src_reg(dst)));
      inst->conditional_mod = BRW_CONDITIONAL_NZ;

      /* Now, we need to determine if signs of the sources are different.
       * When we XOR the sources, the top bit is 0 if they are the same and 1
       * if they are different.  We can then use a conditional modifier to
       * turn that into a predicate.  This leads us to an XOR.l instruction.
       */
      src_reg tmp = src_reg(this, glsl_type::ivec4_type);
      inst = emit(XOR(dst_reg(tmp), op[0], op[1]));
      inst->predicate = BRW_PREDICATE_NORMAL;
      inst->conditional_mod = BRW_CONDITIONAL_L;

      /* If the result of the initial remainder operation is non-zero and the
       * two sources have different signs, add in a copy of op[1] to get the
       * final integer modulus value.
       */
      inst = emit(ADD(dst, src_reg(dst), op[1]));
      inst->predicate = BRW_PREDICATE_NORMAL;
      break;
   }

   case nir_op_ldexp:
      unreachable("not reached: should be handled by ldexp_to_arith()");

   case nir_op_fsqrt:
      inst = emit_math(SHADER_OPCODE_SQRT, dst, op[0]);
      inst->saturate = instr->dest.saturate;
      break;

   case nir_op_frsq:
      inst = emit_math(SHADER_OPCODE_RSQ, dst, op[0]);
      inst->saturate = instr->dest.saturate;
      break;

   case nir_op_fpow:
      inst = emit_math(SHADER_OPCODE_POW, dst, op[0], op[1]);
      inst->saturate = instr->dest.saturate;
      break;

   case nir_op_uadd_carry: {
      struct brw_reg acc = retype(brw_acc_reg(8), BRW_REGISTER_TYPE_UD);

      emit(ADDC(dst_null_ud(), op[0], op[1]));
      emit(MOV(dst, src_reg(acc)));
      break;
   }

   case nir_op_usub_borrow: {
      struct brw_reg acc = retype(brw_acc_reg(8), BRW_REGISTER_TYPE_UD);

      emit(SUBB(dst_null_ud(), op[0], op[1]));
      emit(MOV(dst, src_reg(acc)));
      break;
   }

   case nir_op_ftrunc:
      inst = emit(RNDZ(dst, op[0]));
      inst->saturate = instr->dest.saturate;
      break;

   case nir_op_fceil: {
      src_reg tmp = src_reg(this, glsl_type::float_type);
      tmp.swizzle =
         brw_swizzle_for_size(instr->src[0].src.is_ssa ?
                              instr->src[0].src.ssa->num_components :
                              instr->src[0].src.reg.reg->num_components);

      op[0].negate = !op[0].negate;
      emit(RNDD(dst_reg(tmp), op[0]));
      tmp.negate = true;
      inst = emit(MOV(dst, tmp));
      inst->saturate = instr->dest.saturate;
      break;
   }

   case nir_op_ffloor:
      inst = emit(RNDD(dst, op[0]));
      inst->saturate = instr->dest.saturate;
      break;

   case nir_op_ffract:
      inst = emit(FRC(dst, op[0]));
      inst->saturate = instr->dest.saturate;
      break;

   case nir_op_fround_even:
      inst = emit(RNDE(dst, op[0]));
      inst->saturate = instr->dest.saturate;
      break;

   case nir_op_fquantize2f16: {
      /* See also vec4_visitor::emit_pack_half_2x16() */
      src_reg tmp16 = src_reg(this, glsl_type::uvec4_type);
      src_reg tmp32 = src_reg(this, glsl_type::vec4_type);
      src_reg zero = src_reg(this, glsl_type::vec4_type);

      /* Check for denormal */
      src_reg abs_src0 = op[0];
      abs_src0.abs = true;
      emit(CMP(dst_null_f(), abs_src0, brw_imm_f(ldexpf(1.0, -14)),
               BRW_CONDITIONAL_L));
      /* Get the appropriately signed zero */
      emit(AND(retype(dst_reg(zero), BRW_REGISTER_TYPE_UD),
               retype(op[0], BRW_REGISTER_TYPE_UD),
               brw_imm_ud(0x80000000)));
      /* Do the actual F32 -> F16 -> F32 conversion */
      emit(F32TO16(dst_reg(tmp16), op[0]));
      emit(F16TO32(dst_reg(tmp32), tmp16));
      /* Select that or zero based on normal status */
      inst = emit(BRW_OPCODE_SEL, dst, zero, tmp32);
      inst->predicate = BRW_PREDICATE_NORMAL;
      inst->saturate = instr->dest.saturate;
      break;
   }

   case nir_op_fmin:
   case nir_op_imin:
   case nir_op_umin:
      inst = emit_minmax(BRW_CONDITIONAL_L, dst, op[0], op[1]);
      inst->saturate = instr->dest.saturate;
      break;

   case nir_op_fmax:
   case nir_op_imax:
   case nir_op_umax:
      inst = emit_minmax(BRW_CONDITIONAL_GE, dst, op[0], op[1]);
      inst->saturate = instr->dest.saturate;
      break;

   case nir_op_fddx:
   case nir_op_fddx_coarse:
   case nir_op_fddx_fine:
   case nir_op_fddy:
   case nir_op_fddy_coarse:
   case nir_op_fddy_fine:
      unreachable("derivatives are not valid in vertex shaders");

   case nir_op_flt:
   case nir_op_ilt:
   case nir_op_ult:
   case nir_op_fge:
   case nir_op_ige:
   case nir_op_uge:
   case nir_op_feq:
   case nir_op_ieq:
   case nir_op_fne:
   case nir_op_ine:
      emit(CMP(dst, op[0], op[1],
               brw_conditional_for_nir_comparison(instr->op)));
      break;

   case nir_op_ball_fequal2:
   case nir_op_ball_iequal2:
   case nir_op_ball_fequal3:
   case nir_op_ball_iequal3:
   case nir_op_ball_fequal4:
   case nir_op_ball_iequal4: {
      unsigned swiz =
         brw_swizzle_for_size(nir_op_infos[instr->op].input_sizes[0]);

      emit(CMP(dst_null_d(), swizzle(op[0], swiz), swizzle(op[1], swiz),
               brw_conditional_for_nir_comparison(instr->op)));
      emit(MOV(dst, brw_imm_d(0)));
      inst = emit(MOV(dst, brw_imm_d(~0)));
      inst->predicate = BRW_PREDICATE_ALIGN16_ALL4H;
      break;
   }

   case nir_op_bany_fnequal2:
   case nir_op_bany_inequal2:
   case nir_op_bany_fnequal3:
   case nir_op_bany_inequal3:
   case nir_op_bany_fnequal4:
   case nir_op_bany_inequal4: {
      unsigned swiz =
         brw_swizzle_for_size(nir_op_infos[instr->op].input_sizes[0]);

      emit(CMP(dst_null_d(), swizzle(op[0], swiz), swizzle(op[1], swiz),
               brw_conditional_for_nir_comparison(instr->op)));

      emit(MOV(dst, brw_imm_d(0)));
      inst = emit(MOV(dst, brw_imm_d(~0)));
      inst->predicate = BRW_PREDICATE_ALIGN16_ANY4H;
      break;
   }

   case nir_op_inot:
      if (devinfo->gen >= 8) {
         op[0] = resolve_source_modifiers(op[0]);
      }
      emit(NOT(dst, op[0]));
      break;

   case nir_op_ixor:
      if (devinfo->gen >= 8) {
         op[0] = resolve_source_modifiers(op[0]);
         op[1] = resolve_source_modifiers(op[1]);
      }
      emit(XOR(dst, op[0], op[1]));
      break;

   case nir_op_ior:
      if (devinfo->gen >= 8) {
         op[0] = resolve_source_modifiers(op[0]);
         op[1] = resolve_source_modifiers(op[1]);
      }
      emit(OR(dst, op[0], op[1]));
      break;

   case nir_op_iand:
      if (devinfo->gen >= 8) {
         op[0] = resolve_source_modifiers(op[0]);
         op[1] = resolve_source_modifiers(op[1]);
      }
      emit(AND(dst, op[0], op[1]));
      break;

   case nir_op_b2i:
   case nir_op_b2f:
      emit(MOV(dst, negate(op[0])));
      break;

   case nir_op_f2b:
      emit(CMP(dst, op[0], brw_imm_f(0.0f), BRW_CONDITIONAL_NZ));
      break;

   case nir_op_i2b:
      emit(CMP(dst, op[0], brw_imm_d(0), BRW_CONDITIONAL_NZ));
      break;

   case nir_op_fnoise1_1:
   case nir_op_fnoise1_2:
   case nir_op_fnoise1_3:
   case nir_op_fnoise1_4:
   case nir_op_fnoise2_1:
   case nir_op_fnoise2_2:
   case nir_op_fnoise2_3:
   case nir_op_fnoise2_4:
   case nir_op_fnoise3_1:
   case nir_op_fnoise3_2:
   case nir_op_fnoise3_3:
   case nir_op_fnoise3_4:
   case nir_op_fnoise4_1:
   case nir_op_fnoise4_2:
   case nir_op_fnoise4_3:
   case nir_op_fnoise4_4:
      unreachable("not reached: should be handled by lower_noise");

   case nir_op_unpack_half_2x16_split_x:
   case nir_op_unpack_half_2x16_split_y:
   case nir_op_pack_half_2x16_split:
      unreachable("not reached: should not occur in vertex shader");

   case nir_op_unpack_snorm_2x16:
   case nir_op_unpack_unorm_2x16:
   case nir_op_pack_snorm_2x16:
   case nir_op_pack_unorm_2x16:
      unreachable("not reached: should be handled by lower_packing_builtins");

   case nir_op_pack_uvec4_to_uint:
      unreachable("not reached");

   case nir_op_pack_uvec2_to_uint: {
      dst_reg tmp1 = dst_reg(this, glsl_type::uint_type);
      tmp1.writemask = WRITEMASK_X;
      op[0].swizzle = BRW_SWIZZLE_YYYY;
      emit(SHL(tmp1, op[0], src_reg(brw_imm_ud(16u))));

      dst_reg tmp2 = dst_reg(this, glsl_type::uint_type);
      tmp2.writemask = WRITEMASK_X;
      op[0].swizzle = BRW_SWIZZLE_XXXX;
      emit(AND(tmp2, op[0], src_reg(brw_imm_ud(0xffffu))));

      emit(OR(dst, src_reg(tmp1), src_reg(tmp2)));
      break;
   }

   case nir_op_unpack_half_2x16:
      /* As NIR does not guarantee that we have a correct swizzle outside the
       * boundaries of a vector, and the implementation of emit_unpack_half_2x16
       * uses the source operand in an operation with WRITEMASK_Y while our
       * source operand has only size 1, it accessed incorrect data producing
       * regressions in Piglit. We repeat the swizzle of the first component on the
       * rest of components to avoid regressions. In the vec4_visitor IR code path
       * this is not needed because the operand has already the correct swizzle.
       */
      op[0].swizzle = brw_compose_swizzle(BRW_SWIZZLE_XXXX, op[0].swizzle);
      emit_unpack_half_2x16(dst, op[0]);
      break;

   case nir_op_pack_half_2x16:
      emit_pack_half_2x16(dst, op[0]);
      break;

   case nir_op_unpack_unorm_4x8:
      emit_unpack_unorm_4x8(dst, op[0]);
      break;

   case nir_op_pack_unorm_4x8:
      emit_pack_unorm_4x8(dst, op[0]);
      break;

   case nir_op_unpack_snorm_4x8:
      emit_unpack_snorm_4x8(dst, op[0]);
      break;

   case nir_op_pack_snorm_4x8:
      emit_pack_snorm_4x8(dst, op[0]);
      break;

   case nir_op_bitfield_reverse:
      emit(BFREV(dst, op[0]));
      break;

   case nir_op_bit_count:
      emit(CBIT(dst, op[0]));
      break;

   case nir_op_ufind_msb:
   case nir_op_ifind_msb: {
      emit(FBH(retype(dst, BRW_REGISTER_TYPE_UD), op[0]));

      /* FBH counts from the MSB side, while GLSL's findMSB() wants the count
       * from the LSB side. If FBH didn't return an error (0xFFFFFFFF), then
       * subtract the result from 31 to convert the MSB count into an LSB count.
       */
      src_reg src(dst);
      emit(CMP(dst_null_d(), src, brw_imm_d(-1), BRW_CONDITIONAL_NZ));

      inst = emit(ADD(dst, src, brw_imm_d(31)));
      inst->predicate = BRW_PREDICATE_NORMAL;
      inst->src[0].negate = true;
      break;
   }

   case nir_op_find_lsb:
      emit(FBL(dst, op[0]));
      break;

   case nir_op_ubitfield_extract:
   case nir_op_ibitfield_extract:
      unreachable("should have been lowered");
   case nir_op_ubfe:
   case nir_op_ibfe:
      op[0] = fix_3src_operand(op[0]);
      op[1] = fix_3src_operand(op[1]);
      op[2] = fix_3src_operand(op[2]);

      emit(BFE(dst, op[2], op[1], op[0]));
      break;

   case nir_op_bfm:
      emit(BFI1(dst, op[0], op[1]));
      break;

   case nir_op_bfi:
      op[0] = fix_3src_operand(op[0]);
      op[1] = fix_3src_operand(op[1]);
      op[2] = fix_3src_operand(op[2]);

      emit(BFI2(dst, op[0], op[1], op[2]));
      break;

   case nir_op_bitfield_insert:
      unreachable("not reached: should have been lowered");

   case nir_op_fsign:
      /* AND(val, 0x80000000) gives the sign bit.
       *
       * Predicated OR ORs 1.0 (0x3f800000) with the sign bit if val is not
       * zero.
       */
      emit(CMP(dst_null_f(), op[0], brw_imm_f(0.0f), BRW_CONDITIONAL_NZ));

      op[0].type = BRW_REGISTER_TYPE_UD;
      dst.type = BRW_REGISTER_TYPE_UD;
      emit(AND(dst, op[0], brw_imm_ud(0x80000000u)));

      inst = emit(OR(dst, src_reg(dst), brw_imm_ud(0x3f800000u)));
      inst->predicate = BRW_PREDICATE_NORMAL;
      dst.type = BRW_REGISTER_TYPE_F;

      if (instr->dest.saturate) {
         inst = emit(MOV(dst, src_reg(dst)));
         inst->saturate = true;
      }
      break;

   case nir_op_isign:
      /*  ASR(val, 31) -> negative val generates 0xffffffff (signed -1).
       *               -> non-negative val generates 0x00000000.
       *  Predicated OR sets 1 if val is positive.
       */
      emit(CMP(dst_null_d(), op[0], brw_imm_d(0), BRW_CONDITIONAL_G));
      emit(ASR(dst, op[0], brw_imm_d(31)));
      inst = emit(OR(dst, src_reg(dst), brw_imm_d(1)));
      inst->predicate = BRW_PREDICATE_NORMAL;
      break;

   case nir_op_ishl:
      emit(SHL(dst, op[0], op[1]));
      break;

   case nir_op_ishr:
      emit(ASR(dst, op[0], op[1]));
      break;

   case nir_op_ushr:
      emit(SHR(dst, op[0], op[1]));
      break;

   case nir_op_ffma:
      op[0] = fix_3src_operand(op[0]);
      op[1] = fix_3src_operand(op[1]);
      op[2] = fix_3src_operand(op[2]);

      inst = emit(MAD(dst, op[2], op[1], op[0]));
      inst->saturate = instr->dest.saturate;
      break;

   case nir_op_flrp:
      inst = emit_lrp(dst, op[0], op[1], op[2]);
      inst->saturate = instr->dest.saturate;
      break;

   case nir_op_bcsel:
      enum brw_predicate predicate;
      if (!optimize_predicate(instr, &predicate)) {
         emit(CMP(dst_null_d(), op[0], brw_imm_d(0), BRW_CONDITIONAL_NZ));
         switch (dst.writemask) {
         case WRITEMASK_X:
            predicate = BRW_PREDICATE_ALIGN16_REPLICATE_X;
            break;
         case WRITEMASK_Y:
            predicate = BRW_PREDICATE_ALIGN16_REPLICATE_Y;
            break;
         case WRITEMASK_Z:
            predicate = BRW_PREDICATE_ALIGN16_REPLICATE_Z;
            break;
         case WRITEMASK_W:
            predicate = BRW_PREDICATE_ALIGN16_REPLICATE_W;
            break;
         default:
            predicate = BRW_PREDICATE_NORMAL;
            break;
         }
      }
      inst = emit(BRW_OPCODE_SEL, dst, op[1], op[2]);
      inst->predicate = predicate;
      break;

   case nir_op_fdot_replicated2:
      inst = emit(BRW_OPCODE_DP2, dst, op[0], op[1]);
      inst->saturate = instr->dest.saturate;
      break;

   case nir_op_fdot_replicated3:
      inst = emit(BRW_OPCODE_DP3, dst, op[0], op[1]);
      inst->saturate = instr->dest.saturate;
      break;

   case nir_op_fdot_replicated4:
      inst = emit(BRW_OPCODE_DP4, dst, op[0], op[1]);
      inst->saturate = instr->dest.saturate;
      break;

   case nir_op_fdph_replicated:
      inst = emit(BRW_OPCODE_DPH, dst, op[0], op[1]);
      inst->saturate = instr->dest.saturate;
      break;

   case nir_op_fabs:
   case nir_op_iabs:
   case nir_op_fneg:
   case nir_op_ineg:
   case nir_op_fsat:
      unreachable("not reached: should be lowered by lower_source mods");

   case nir_op_fdiv:
      unreachable("not reached: should be lowered by DIV_TO_MUL_RCP in the compiler");

   case nir_op_fmod:
      unreachable("not reached: should be lowered by MOD_TO_FLOOR in the compiler");

   case nir_op_fsub:
   case nir_op_isub:
      unreachable("not reached: should be handled by ir_sub_to_add_neg");

   default:
      unreachable("Unimplemented ALU operation");
   }

   /* If we need to do a boolean resolve, replace the result with -(x & 1)
    * to sign extend the low bit to 0/~0
    */
   if (devinfo->gen <= 5 &&
       (instr->instr.pass_flags & BRW_NIR_BOOLEAN_MASK) ==
       BRW_NIR_BOOLEAN_NEEDS_RESOLVE) {
      dst_reg masked = dst_reg(this, glsl_type::int_type);
      masked.writemask = dst.writemask;
      emit(AND(masked, src_reg(dst), brw_imm_d(1)));
      src_reg masked_neg = src_reg(masked);
      masked_neg.negate = true;
      emit(MOV(retype(dst, BRW_REGISTER_TYPE_D), masked_neg));
   }
}

void
vec4_visitor::nir_emit_jump(nir_jump_instr *instr)
{
   switch (instr->type) {
   case nir_jump_break:
      emit(BRW_OPCODE_BREAK);
      break;

   case nir_jump_continue:
      emit(BRW_OPCODE_CONTINUE);
      break;

   case nir_jump_return:
   default:
      unreachable("unknown jump");
   }
}

enum ir_texture_opcode
ir_texture_opcode_for_nir_texop(nir_texop texop)
{
   enum ir_texture_opcode op;

   switch (texop) {
   case nir_texop_lod: op = ir_lod; break;
   case nir_texop_query_levels: op = ir_query_levels; break;
   case nir_texop_texture_samples: op = ir_texture_samples; break;
   case nir_texop_tex: op = ir_tex; break;
   case nir_texop_tg4: op = ir_tg4; break;
   case nir_texop_txb: op = ir_txb; break;
   case nir_texop_txd: op = ir_txd; break;
   case nir_texop_txf: op = ir_txf; break;
   case nir_texop_txf_ms: op = ir_txf_ms; break;
   case nir_texop_txl: op = ir_txl; break;
   case nir_texop_txs: op = ir_txs; break;
   case nir_texop_samples_identical: op = ir_samples_identical; break;
   default:
      unreachable("unknown texture opcode");
   }

   return op;
}
const glsl_type *
glsl_type_for_nir_alu_type(nir_alu_type alu_type,
                           unsigned components)
{
   switch (alu_type) {
   case nir_type_float:
      return glsl_type::vec(components);
   case nir_type_int:
      return glsl_type::ivec(components);
   case nir_type_uint:
      return glsl_type::uvec(components);
   case nir_type_bool:
      return glsl_type::bvec(components);
   default:
      return glsl_type::error_type;
   }

   return glsl_type::error_type;
}

void
vec4_visitor::nir_emit_texture(nir_tex_instr *instr)
{
   unsigned texture = instr->texture_index;
   unsigned sampler = instr->sampler_index;
   src_reg texture_reg = brw_imm_ud(texture);
   src_reg sampler_reg = brw_imm_ud(sampler);
   src_reg coordinate;
   const glsl_type *coord_type = NULL;
   src_reg shadow_comparitor;
   src_reg offset_value;
   src_reg lod, lod2;
   src_reg sample_index;
   src_reg mcs;

   const glsl_type *dest_type =
      glsl_type_for_nir_alu_type(instr->dest_type,
                                 nir_tex_instr_dest_size(instr));
   dst_reg dest = get_nir_dest(instr->dest, instr->dest_type);

<<<<<<< HEAD
   /* Our hardware requires a LOD for buffer textures */
=======
   /* The hardware requires a LOD for buffer textures */
>>>>>>> 1cd19ebc
   if (instr->sampler_dim == GLSL_SAMPLER_DIM_BUF)
      lod = brw_imm_d(0);

   /* Load the texture operation sources */
   uint32_t constant_offset = 0;
   for (unsigned i = 0; i < instr->num_srcs; i++) {
      switch (instr->src[i].src_type) {
      case nir_tex_src_comparitor:
         shadow_comparitor = get_nir_src(instr->src[i].src,
                                         BRW_REGISTER_TYPE_F, 1);
         break;

      case nir_tex_src_coord: {
         unsigned src_size = nir_tex_instr_src_size(instr, i);

         switch (instr->op) {
         case nir_texop_txf:
         case nir_texop_txf_ms:
         case nir_texop_samples_identical:
            coordinate = get_nir_src(instr->src[i].src, BRW_REGISTER_TYPE_D,
                                     src_size);
            coord_type = glsl_type::ivec(src_size);
            break;

         default:
            coordinate = get_nir_src(instr->src[i].src, BRW_REGISTER_TYPE_F,
                                     src_size);
            coord_type = glsl_type::vec(src_size);
            break;
         }
         break;
      }

      case nir_tex_src_ddx:
         lod = get_nir_src(instr->src[i].src, BRW_REGISTER_TYPE_F,
                           nir_tex_instr_src_size(instr, i));
         break;

      case nir_tex_src_ddy:
         lod2 = get_nir_src(instr->src[i].src, BRW_REGISTER_TYPE_F,
                           nir_tex_instr_src_size(instr, i));
         break;

      case nir_tex_src_lod:
         switch (instr->op) {
         case nir_texop_txs:
         case nir_texop_txf:
            lod = get_nir_src(instr->src[i].src, BRW_REGISTER_TYPE_D, 1);
            break;

         default:
            lod = get_nir_src(instr->src[i].src, BRW_REGISTER_TYPE_F, 1);
            break;
         }
         break;

      case nir_tex_src_ms_index: {
         sample_index = get_nir_src(instr->src[i].src, BRW_REGISTER_TYPE_D, 1);
         break;
      }

      case nir_tex_src_offset: {
         nir_const_value *const_offset =
            nir_src_as_const_value(instr->src[i].src);
         if (const_offset) {
            constant_offset = brw_texture_offset(const_offset->i32, 3);
         } else {
            offset_value =
               get_nir_src(instr->src[i].src, BRW_REGISTER_TYPE_D, 2);
         }
         break;
      }

      case nir_tex_src_texture_offset: {
         /* The highest texture which may be used by this operation is
          * the last element of the array. Mark it here, because the generator
          * doesn't have enough information to determine the bound.
          */
         uint32_t array_size = instr->texture_array_size;
         uint32_t max_used = texture + array_size - 1;
         if (instr->op == nir_texop_tg4) {
            max_used += prog_data->base.binding_table.gather_texture_start;
         } else {
            max_used += prog_data->base.binding_table.texture_start;
         }

         brw_mark_surface_used(&prog_data->base, max_used);

         /* Emit code to evaluate the actual indexing expression */
         src_reg src = get_nir_src(instr->src[i].src, 1);
         src_reg temp(this, glsl_type::uint_type);
         emit(ADD(dst_reg(temp), src, brw_imm_ud(texture)));
         texture_reg = emit_uniformize(temp);
         break;
      }

      case nir_tex_src_sampler_offset: {
         /* Emit code to evaluate the actual indexing expression */
         src_reg src = get_nir_src(instr->src[i].src, 1);
         src_reg temp(this, glsl_type::uint_type);
         emit(ADD(dst_reg(temp), src, brw_imm_ud(sampler)));
         sampler_reg = emit_uniformize(temp);
         break;
      }

      case nir_tex_src_projector:
         unreachable("Should be lowered by do_lower_texture_projection");

      case nir_tex_src_bias:
         unreachable("LOD bias is not valid for vertex shaders.\n");

      default:
         unreachable("unknown texture source");
      }
   }

   if (instr->op == nir_texop_txf_ms ||
       instr->op == nir_texop_samples_identical) {
      assert(coord_type != NULL);
      if (devinfo->gen >= 7 &&
          key_tex->compressed_multisample_layout_mask & (1 << texture)) {
         mcs = emit_mcs_fetch(coord_type, coordinate, texture_reg);
      } else {
         mcs = brw_imm_ud(0u);
      }
   }

   /* Stuff the channel select bits in the top of the texture offset */
   if (instr->op == nir_texop_tg4) {
      if (instr->component == 1 &&
          (key_tex->gather_channel_quirk_mask & (1 << texture))) {
         /* gather4 sampler is broken for green channel on RG32F --
          * we must ask for blue instead.
          */
         constant_offset |= 2 << 16;
      } else {
         constant_offset |= instr->component << 16;
      }
   }

   ir_texture_opcode op = ir_texture_opcode_for_nir_texop(instr->op);

   bool is_cube_array =
      instr->op == nir_texop_txs &&
      instr->sampler_dim == GLSL_SAMPLER_DIM_CUBE &&
      instr->is_array;

   emit_texture(op, dest, dest_type, coordinate, instr->coord_components,
                shadow_comparitor,
                lod, lod2, sample_index,
                constant_offset, offset_value,
                mcs, is_cube_array,
                texture, texture_reg, sampler, sampler_reg);
}

void
vec4_visitor::nir_emit_undef(nir_ssa_undef_instr *instr)
{
   nir_ssa_values[instr->def.index] = dst_reg(VGRF, alloc.allocate(1));
}

}<|MERGE_RESOLUTION|>--- conflicted
+++ resolved
@@ -1724,11 +1724,7 @@
                                  nir_tex_instr_dest_size(instr));
    dst_reg dest = get_nir_dest(instr->dest, instr->dest_type);
 
-<<<<<<< HEAD
-   /* Our hardware requires a LOD for buffer textures */
-=======
    /* The hardware requires a LOD for buffer textures */
->>>>>>> 1cd19ebc
    if (instr->sampler_dim == GLSL_SAMPLER_DIM_BUF)
       lod = brw_imm_d(0);
 
