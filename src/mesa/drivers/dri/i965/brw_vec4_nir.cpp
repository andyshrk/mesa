/*
 * Copyright © 2015 Intel Corporation
 *
 * Permission is hereby granted, free of charge, to any person obtaining a
 * copy of this software and associated documentation files (the "Software"),
 * to deal in the Software without restriction, including without limitation
 * the rights to use, copy, modify, merge, publish, distribute, sublicense,
 * and/or sell copies of the Software, and to permit persons to whom the
 * Software is furnished to do so, subject to the following conditions:
 *
 * The above copyright notice and this permission notice (including the next
 * paragraph) shall be included in all copies or substantial portions of the
 * Software.
 *
 * THE SOFTWARE IS PROVIDED "AS IS", WITHOUT WARRANTY OF ANY KIND, EXPRESS OR
 * IMPLIED, INCLUDING BUT NOT LIMITED TO THE WARRANTIES OF MERCHANTABILITY,
 * FITNESS FOR A PARTICULAR PURPOSE AND NONINFRINGEMENT.  IN NO EVENT SHALL
 * THE AUTHORS OR COPYRIGHT HOLDERS BE LIABLE FOR ANY CLAIM, DAMAGES OR OTHER
 * LIABILITY, WHETHER IN AN ACTION OF CONTRACT, TORT OR OTHERWISE, ARISING
 * FROM, OUT OF OR IN CONNECTION WITH THE SOFTWARE OR THE USE OR OTHER DEALINGS
 * IN THE SOFTWARE.
 */

#include "brw_nir.h"
#include "brw_vec4.h"
#include "brw_vec4_builder.h"
#include "brw_vec4_surface_builder.h"
#include "brw_program.h"

using namespace brw;
using namespace brw::surface_access;

namespace brw {

void
vec4_visitor::emit_nir_code()
{
   if (nir->num_uniforms > 0)
      nir_setup_uniforms();

   nir_setup_system_values();

   /* get the main function and emit it */
   nir_foreach_function(nir, function) {
      assert(strcmp(function->name, "main") == 0);
      assert(function->impl);
      nir_emit_impl(function->impl);
   }
}

void
vec4_visitor::nir_setup_system_value_intrinsic(nir_intrinsic_instr *instr)
{
   dst_reg *reg;

   switch (instr->intrinsic) {
   case nir_intrinsic_load_vertex_id:
      unreachable("should be lowered by lower_vertex_id().");

   case nir_intrinsic_load_vertex_id_zero_base:
      reg = &nir_system_values[SYSTEM_VALUE_VERTEX_ID_ZERO_BASE];
      if (reg->file == BAD_FILE)
         *reg = *make_reg_for_system_value(SYSTEM_VALUE_VERTEX_ID_ZERO_BASE,
                                           glsl_type::int_type);
      break;

   case nir_intrinsic_load_base_vertex:
      reg = &nir_system_values[SYSTEM_VALUE_BASE_VERTEX];
      if (reg->file == BAD_FILE)
         *reg = *make_reg_for_system_value(SYSTEM_VALUE_BASE_VERTEX,
                                           glsl_type::int_type);
      break;

   case nir_intrinsic_load_instance_id:
      reg = &nir_system_values[SYSTEM_VALUE_INSTANCE_ID];
      if (reg->file == BAD_FILE)
         *reg = *make_reg_for_system_value(SYSTEM_VALUE_INSTANCE_ID,
                                           glsl_type::int_type);
      break;

   case nir_intrinsic_load_base_instance:
      reg = &nir_system_values[SYSTEM_VALUE_BASE_INSTANCE];
      if (reg->file == BAD_FILE)
         *reg = *make_reg_for_system_value(SYSTEM_VALUE_BASE_INSTANCE,
                                           glsl_type::int_type);
      break;

   case nir_intrinsic_load_draw_id:
      reg = &nir_system_values[SYSTEM_VALUE_DRAW_ID];
      if (reg->file == BAD_FILE)
         *reg = *make_reg_for_system_value(SYSTEM_VALUE_DRAW_ID,
                                           glsl_type::int_type);
      break;

   default:
      break;
   }
}

static bool
setup_system_values_block(nir_block *block, void *void_visitor)
{
   vec4_visitor *v = (vec4_visitor *)void_visitor;

   nir_foreach_instr(block, instr) {
      if (instr->type != nir_instr_type_intrinsic)
         continue;

      nir_intrinsic_instr *intrin = nir_instr_as_intrinsic(instr);
      v->nir_setup_system_value_intrinsic(intrin);
   }

   return true;
}

void
vec4_visitor::nir_setup_system_values()
{
   nir_system_values = ralloc_array(mem_ctx, dst_reg, SYSTEM_VALUE_MAX);
   for (unsigned i = 0; i < SYSTEM_VALUE_MAX; i++) {
      nir_system_values[i] = dst_reg();
   }

   nir_foreach_function(nir, function) {
      assert(strcmp(function->name, "main") == 0);
      assert(function->impl);
      nir_foreach_block(function->impl, setup_system_values_block, this);
   }
}

void
vec4_visitor::nir_setup_uniforms()
{
   uniforms = nir->num_uniforms / 16;
}

void
vec4_visitor::nir_emit_impl(nir_function_impl *impl)
{
   nir_locals = ralloc_array(mem_ctx, dst_reg, impl->reg_alloc);
   for (unsigned i = 0; i < impl->reg_alloc; i++) {
      nir_locals[i] = dst_reg();
   }

   foreach_list_typed(nir_register, reg, node, &impl->registers) {
      unsigned array_elems =
         reg->num_array_elems == 0 ? 1 : reg->num_array_elems;

      nir_locals[reg->index] = dst_reg(VGRF, alloc.allocate(array_elems));
   }

   nir_ssa_values = ralloc_array(mem_ctx, dst_reg, impl->ssa_alloc);

   nir_emit_cf_list(&impl->body);
}

void
vec4_visitor::nir_emit_cf_list(exec_list *list)
{
   exec_list_validate(list);
   foreach_list_typed(nir_cf_node, node, node, list) {
      switch (node->type) {
      case nir_cf_node_if:
         nir_emit_if(nir_cf_node_as_if(node));
         break;

      case nir_cf_node_loop:
         nir_emit_loop(nir_cf_node_as_loop(node));
         break;

      case nir_cf_node_block:
         nir_emit_block(nir_cf_node_as_block(node));
         break;

      default:
         unreachable("Invalid CFG node block");
      }
   }
}

void
vec4_visitor::nir_emit_if(nir_if *if_stmt)
{
   /* First, put the condition in f0 */
   src_reg condition = get_nir_src(if_stmt->condition, BRW_REGISTER_TYPE_D, 1);
   vec4_instruction *inst = emit(MOV(dst_null_d(), condition));
   inst->conditional_mod = BRW_CONDITIONAL_NZ;

   /* We can just predicate based on the X channel, as the condition only
    * goes on its own line */
   emit(IF(BRW_PREDICATE_ALIGN16_REPLICATE_X));

   nir_emit_cf_list(&if_stmt->then_list);

   /* note: if the else is empty, dead CF elimination will remove it */
   emit(BRW_OPCODE_ELSE);

   nir_emit_cf_list(&if_stmt->else_list);

   emit(BRW_OPCODE_ENDIF);
}

void
vec4_visitor::nir_emit_loop(nir_loop *loop)
{
   emit(BRW_OPCODE_DO);

   nir_emit_cf_list(&loop->body);

   emit(BRW_OPCODE_WHILE);
}

void
vec4_visitor::nir_emit_block(nir_block *block)
{
   nir_foreach_instr(block, instr) {
      nir_emit_instr(instr);
   }
}

void
vec4_visitor::nir_emit_instr(nir_instr *instr)
{
   base_ir = instr;

   switch (instr->type) {
   case nir_instr_type_load_const:
      nir_emit_load_const(nir_instr_as_load_const(instr));
      break;

   case nir_instr_type_intrinsic:
      nir_emit_intrinsic(nir_instr_as_intrinsic(instr));
      break;

   case nir_instr_type_alu:
      nir_emit_alu(nir_instr_as_alu(instr));
      break;

   case nir_instr_type_jump:
      nir_emit_jump(nir_instr_as_jump(instr));
      break;

   case nir_instr_type_tex:
      nir_emit_texture(nir_instr_as_tex(instr));
      break;

   case nir_instr_type_ssa_undef:
      nir_emit_undef(nir_instr_as_ssa_undef(instr));
      break;

   default:
      fprintf(stderr, "VS instruction not yet implemented by NIR->vec4\n");
      break;
   }
}

static dst_reg
dst_reg_for_nir_reg(vec4_visitor *v, nir_register *nir_reg,
                    unsigned base_offset, nir_src *indirect)
{
   dst_reg reg;

   reg = v->nir_locals[nir_reg->index];
   reg = offset(reg, base_offset);
   if (indirect) {
      reg.reladdr =
         new(v->mem_ctx) src_reg(v->get_nir_src(*indirect,
                                                BRW_REGISTER_TYPE_D,
                                                1));
   }
   return reg;
}

dst_reg
vec4_visitor::get_nir_dest(nir_dest dest)
{
   if (dest.is_ssa) {
      dst_reg dst = dst_reg(VGRF, alloc.allocate(1));
      nir_ssa_values[dest.ssa.index] = dst;
      return dst;
   } else {
      return dst_reg_for_nir_reg(this, dest.reg.reg, dest.reg.base_offset,
                                 dest.reg.indirect);
   }
}

dst_reg
vec4_visitor::get_nir_dest(nir_dest dest, enum brw_reg_type type)
{
   return retype(get_nir_dest(dest), type);
}

dst_reg
vec4_visitor::get_nir_dest(nir_dest dest, nir_alu_type type)
{
   return get_nir_dest(dest, brw_type_for_nir_type(type));
}

src_reg
vec4_visitor::get_nir_src(nir_src src, enum brw_reg_type type,
                          unsigned num_components)
{
   dst_reg reg;

   if (src.is_ssa) {
      assert(src.ssa != NULL);
      reg = nir_ssa_values[src.ssa->index];
   }
   else {
     reg = dst_reg_for_nir_reg(this, src.reg.reg, src.reg.base_offset,
                               src.reg.indirect);
   }

   reg = retype(reg, type);

   src_reg reg_as_src = src_reg(reg);
   reg_as_src.swizzle = brw_swizzle_for_size(num_components);
   return reg_as_src;
}

src_reg
vec4_visitor::get_nir_src(nir_src src, nir_alu_type type,
                          unsigned num_components)
{
   return get_nir_src(src, brw_type_for_nir_type(type), num_components);
}

src_reg
vec4_visitor::get_nir_src(nir_src src, unsigned num_components)
{
   /* if type is not specified, default to signed int */
   return get_nir_src(src, nir_type_int, num_components);
}

src_reg
vec4_visitor::get_indirect_offset(nir_intrinsic_instr *instr)
{
   nir_src *offset_src = nir_get_io_offset_src(instr);
   nir_const_value *const_value = nir_src_as_const_value(*offset_src);

   if (const_value) {
      /* The only constant offset we should find is 0.  brw_nir.c's
       * add_const_offset_to_base() will fold other constant offsets
       * into instr->const_index[0].
       */
      assert(const_value->u32[0] == 0);
      return src_reg();
   }

   return get_nir_src(*offset_src, BRW_REGISTER_TYPE_UD, 1);
}

void
vec4_visitor::nir_emit_load_const(nir_load_const_instr *instr)
{
   dst_reg reg = dst_reg(VGRF, alloc.allocate(1));
   reg.type =  BRW_REGISTER_TYPE_D;

   unsigned remaining = brw_writemask_for_size(instr->def.num_components);

   /* @FIXME: consider emitting vector operations to save some MOVs in
    * cases where the components are representable in 8 bits.
    * For now, we emit a MOV for each distinct value.
    */
   for (unsigned i = 0; i < instr->def.num_components; i++) {
      unsigned writemask = 1 << i;

      if ((remaining & writemask) == 0)
         continue;

      for (unsigned j = i; j < instr->def.num_components; j++) {
         if (instr->value.u32[i] == instr->value.u32[j]) {
            writemask |= 1 << j;
         }
      }

      reg.writemask = writemask;
      emit(MOV(reg, brw_imm_d(instr->value.i32[i])));

      remaining &= ~writemask;
   }

   /* Set final writemask */
   reg.writemask = brw_writemask_for_size(instr->def.num_components);

   nir_ssa_values[instr->def.index] = reg;
}

void
vec4_visitor::nir_emit_intrinsic(nir_intrinsic_instr *instr)
{
   dst_reg dest;
   src_reg src;

   switch (instr->intrinsic) {

   case nir_intrinsic_load_input: {
      nir_const_value *const_offset = nir_src_as_const_value(instr->src[0]);

      /* We set EmitNoIndirectInput for VS */
      assert(const_offset);

      src = src_reg(ATTR, instr->const_index[0] + const_offset->u32[0],
                    glsl_type::uvec4_type);

      dest = get_nir_dest(instr->dest, src.type);
      dest.writemask = brw_writemask_for_size(instr->num_components);

      emit(MOV(dest, src));
      break;
   }

   case nir_intrinsic_store_output: {
      nir_const_value *const_offset = nir_src_as_const_value(instr->src[1]);
      assert(const_offset);

      int varying = instr->const_index[0] + const_offset->u32[0];

      src = get_nir_src(instr->src[0], BRW_REGISTER_TYPE_F,
                        instr->num_components);

      output_reg[varying] = dst_reg(src);
      break;
   }

   case nir_intrinsic_get_buffer_size: {
      nir_const_value *const_uniform_block = nir_src_as_const_value(instr->src[0]);
      unsigned ssbo_index = const_uniform_block ? const_uniform_block->u32[0] : 0;

      const unsigned index =
         prog_data->base.binding_table.ssbo_start + ssbo_index;
      dst_reg result_dst = get_nir_dest(instr->dest);
      vec4_instruction *inst = new(mem_ctx)
         vec4_instruction(VS_OPCODE_GET_BUFFER_SIZE, result_dst);

      inst->base_mrf = 2;
      inst->mlen = 1; /* always at least one */
      inst->src[1] = brw_imm_ud(index);

      /* MRF for the first parameter */
      src_reg lod = brw_imm_d(0);
      int param_base = inst->base_mrf;
      int writemask = WRITEMASK_X;
      emit(MOV(dst_reg(MRF, param_base, glsl_type::int_type, writemask), lod));

      emit(inst);

      brw_mark_surface_used(&prog_data->base, index);
      break;
   }

   case nir_intrinsic_store_ssbo: {
      assert(devinfo->gen >= 7);

      /* Block index */
      src_reg surf_index;
      nir_const_value *const_uniform_block =
         nir_src_as_const_value(instr->src[1]);
      if (const_uniform_block) {
         unsigned index = prog_data->base.binding_table.ssbo_start +
                          const_uniform_block->u32[0];
         surf_index = brw_imm_ud(index);
         brw_mark_surface_used(&prog_data->base, index);
      } else {
         surf_index = src_reg(this, glsl_type::uint_type);
         emit(ADD(dst_reg(surf_index), get_nir_src(instr->src[1], 1),
                  brw_imm_ud(prog_data->base.binding_table.ssbo_start)));
         surf_index = emit_uniformize(surf_index);

         brw_mark_surface_used(&prog_data->base,
                               prog_data->base.binding_table.ssbo_start +
                               nir->info.num_ssbos - 1);
      }

      /* Offset */
      src_reg offset_reg;
      nir_const_value *const_offset = nir_src_as_const_value(instr->src[2]);
      if (const_offset) {
         offset_reg = brw_imm_ud(const_offset->u32[0]);
      } else {
         offset_reg = get_nir_src(instr->src[2], 1);
      }

      /* Value */
      src_reg val_reg = get_nir_src(instr->src[0], 4);

      /* Writemask */
      unsigned write_mask = instr->const_index[0];

      /* IvyBridge does not have a native SIMD4x2 untyped write message so untyped
       * writes will use SIMD8 mode. In order to hide this and keep symmetry across
       * typed and untyped messages and across hardware platforms, the
       * current implementation of the untyped messages will transparently convert
       * the SIMD4x2 payload into an equivalent SIMD8 payload by transposing it
       * and enabling only channel X on the SEND instruction.
       *
       * The above, works well for full vector writes, but not for partial writes
       * where we want to write some channels and not others, like when we have
       * code such as v.xyw = vec3(1,2,4). Because the untyped write messages are
       * quite restrictive with regards to the channel enables we can configure in
       * the message descriptor (not all combinations are allowed) we cannot simply
       * implement these scenarios with a single message while keeping the
       * aforementioned symmetry in the implementation. For now we de decided that
       * it is better to keep the symmetry to reduce complexity, so in situations
       * such as the one described we end up emitting two untyped write messages
       * (one for xy and another for w).
       *
       * The code below packs consecutive channels into a single write message,
       * detects gaps in the vector write and if needed, sends a second message
       * with the remaining channels. If in the future we decide that we want to
       * emit a single message at the expense of losing the symmetry in the
       * implementation we can:
       *
       * 1) For IvyBridge: Only use the red channel of the untyped write SIMD8
       *    message payload. In this mode we can write up to 8 offsets and dwords
       *    to the red channel only (for the two vec4s in the SIMD4x2 execution)
       *    and select which of the 8 channels carry data to write by setting the
       *    appropriate writemask in the dst register of the SEND instruction.
       *    It would require to write a new generator opcode specifically for
       *    IvyBridge since we would need to prepare a SIMD8 payload that could
       *    use any channel, not just X.
       *
       * 2) For Haswell+: Simply send a single write message but set the writemask
       *    on the dst of the SEND instruction to select the channels we want to
       *    write. It would require to modify the current messages to receive
       *    and honor the writemask provided.
       */
      const vec4_builder bld = vec4_builder(this).at_end()
                               .annotate(current_annotation, base_ir);

      int swizzle[4] = { 0, 0, 0, 0};
      int num_channels = 0;
      unsigned skipped_channels = 0;
      int num_components = instr->num_components;
      for (int i = 0; i < num_components; i++) {
         /* Check if this channel needs to be written. If so, record the
          * channel we need to take the data from in the swizzle array
          */
         int component_mask = 1 << i;
         int write_test = write_mask & component_mask;
         if (write_test)
            swizzle[num_channels++] = i;

         /* If we don't have to write this channel it means we have a gap in the
          * vector, so write the channels we accumulated until now, if any. Do
          * the same if this was the last component in the vector.
          */
         if (!write_test || i == num_components - 1) {
            if (num_channels > 0) {
               /* We have channels to write, so update the offset we need to
                * write at to skip the channels we skipped, if any.
                */
               if (skipped_channels > 0) {
                  if (offset_reg.file == IMM) {
                     offset_reg.ud += 4 * skipped_channels;
                  } else {
                     emit(ADD(dst_reg(offset_reg), offset_reg,
                              brw_imm_ud(4 * skipped_channels)));
                  }
               }

               /* Swizzle the data register so we take the data from the channels
                * we need to write and send the write message. This will write
                * num_channels consecutive dwords starting at offset.
                */
               val_reg.swizzle =
                  BRW_SWIZZLE4(swizzle[0], swizzle[1], swizzle[2], swizzle[3]);
               emit_untyped_write(bld, surf_index, offset_reg, val_reg,
                                  1 /* dims */, num_channels /* size */,
                                  BRW_PREDICATE_NONE);

               /* If we have to do a second write we will have to update the
                * offset so that we jump over the channels we have just written
                * now.
                */
               skipped_channels = num_channels;

               /* Restart the count for the next write message */
               num_channels = 0;
            }

            /* We did not write the current channel, so increase skipped count */
            skipped_channels++;
         }
      }

      break;
   }

   case nir_intrinsic_load_ssbo: {
      assert(devinfo->gen >= 7);

      nir_const_value *const_uniform_block =
         nir_src_as_const_value(instr->src[0]);

      src_reg surf_index;
      if (const_uniform_block) {
         unsigned index = prog_data->base.binding_table.ssbo_start +
                          const_uniform_block->u32[0];
         surf_index = brw_imm_ud(index);

         brw_mark_surface_used(&prog_data->base, index);
      } else {
         surf_index = src_reg(this, glsl_type::uint_type);
         emit(ADD(dst_reg(surf_index), get_nir_src(instr->src[0], 1),
                  brw_imm_ud(prog_data->base.binding_table.ssbo_start)));
         surf_index = emit_uniformize(surf_index);

         /* Assume this may touch any UBO. It would be nice to provide
          * a tighter bound, but the array information is already lowered away.
          */
         brw_mark_surface_used(&prog_data->base,
                               prog_data->base.binding_table.ssbo_start +
                               nir->info.num_ssbos - 1);
      }

      src_reg offset_reg;
      nir_const_value *const_offset = nir_src_as_const_value(instr->src[1]);
      if (const_offset) {
         offset_reg = brw_imm_ud(const_offset->u32[0]);
      } else {
         offset_reg = get_nir_src(instr->src[1], 1);
      }

      /* Read the vector */
      const vec4_builder bld = vec4_builder(this).at_end()
         .annotate(current_annotation, base_ir);

      src_reg read_result = emit_untyped_read(bld, surf_index, offset_reg,
                                              1 /* dims */, 4 /* size*/,
                                              BRW_PREDICATE_NONE);
      dst_reg dest = get_nir_dest(instr->dest);
      read_result.type = dest.type;
      read_result.swizzle = brw_swizzle_for_size(instr->num_components);
      emit(MOV(dest, read_result));

      break;
   }

   case nir_intrinsic_ssbo_atomic_add:
      nir_emit_ssbo_atomic(BRW_AOP_ADD, instr);
      break;
   case nir_intrinsic_ssbo_atomic_imin:
      nir_emit_ssbo_atomic(BRW_AOP_IMIN, instr);
      break;
   case nir_intrinsic_ssbo_atomic_umin:
      nir_emit_ssbo_atomic(BRW_AOP_UMIN, instr);
      break;
   case nir_intrinsic_ssbo_atomic_imax:
      nir_emit_ssbo_atomic(BRW_AOP_IMAX, instr);
      break;
   case nir_intrinsic_ssbo_atomic_umax:
      nir_emit_ssbo_atomic(BRW_AOP_UMAX, instr);
      break;
   case nir_intrinsic_ssbo_atomic_and:
      nir_emit_ssbo_atomic(BRW_AOP_AND, instr);
      break;
   case nir_intrinsic_ssbo_atomic_or:
      nir_emit_ssbo_atomic(BRW_AOP_OR, instr);
      break;
   case nir_intrinsic_ssbo_atomic_xor:
      nir_emit_ssbo_atomic(BRW_AOP_XOR, instr);
      break;
   case nir_intrinsic_ssbo_atomic_exchange:
      nir_emit_ssbo_atomic(BRW_AOP_MOV, instr);
      break;
   case nir_intrinsic_ssbo_atomic_comp_swap:
      nir_emit_ssbo_atomic(BRW_AOP_CMPWR, instr);
      break;

   case nir_intrinsic_load_vertex_id:
      unreachable("should be lowered by lower_vertex_id()");

   case nir_intrinsic_load_vertex_id_zero_base:
   case nir_intrinsic_load_base_vertex:
   case nir_intrinsic_load_instance_id:
   case nir_intrinsic_load_base_instance:
   case nir_intrinsic_load_draw_id:
   case nir_intrinsic_load_invocation_id: {
      gl_system_value sv = nir_system_value_from_intrinsic(instr->intrinsic);
      src_reg val = src_reg(nir_system_values[sv]);
      assert(val.file != BAD_FILE);
      dest = get_nir_dest(instr->dest, val.type);
      emit(MOV(dest, val));
      break;
   }

   case nir_intrinsic_load_uniform: {
      /* Offsets are in bytes but they should always be multiples of 16 */
      assert(instr->const_index[0] % 16 == 0);

      dest = get_nir_dest(instr->dest);

      src = src_reg(dst_reg(UNIFORM, instr->const_index[0] / 16));
      src.type = dest.type;

      nir_const_value *const_offset = nir_src_as_const_value(instr->src[0]);
      if (const_offset) {
         /* Offsets are in bytes but they should always be multiples of 16 */
<<<<<<< HEAD
         assert(const_offset->u[0] % 16 == 0);
         src.reg_offset = const_offset->u[0] / 16;

         emit(MOV(dest, src));
=======
         assert(const_offset->u32[0] % 16 == 0);
         src.reg_offset = const_offset->u32[0] / 16;
>>>>>>> 22b343a8
      } else {
         src_reg indirect = get_nir_src(instr->src[0], BRW_REGISTER_TYPE_UD, 1);

         emit(SHADER_OPCODE_MOV_INDIRECT, dest, src,
              indirect, brw_imm_ud(instr->const_index[1]));
      }
      break;
   }

   case nir_intrinsic_atomic_counter_read:
   case nir_intrinsic_atomic_counter_inc:
   case nir_intrinsic_atomic_counter_dec: {
      unsigned surf_index = prog_data->base.binding_table.abo_start +
         (unsigned) instr->const_index[0];
      src_reg offset = get_nir_src(instr->src[0], nir_type_int,
                                   instr->num_components);
      const src_reg surface = brw_imm_ud(surf_index);
      const vec4_builder bld =
         vec4_builder(this).at_end().annotate(current_annotation, base_ir);
      src_reg tmp;

      dest = get_nir_dest(instr->dest);

      switch (instr->intrinsic) {
      case nir_intrinsic_atomic_counter_inc:
         tmp = emit_untyped_atomic(bld, surface, offset,
                                   src_reg(), src_reg(),
                                   1, 1,
                                   BRW_AOP_INC);
         break;
      case nir_intrinsic_atomic_counter_dec:
         tmp = emit_untyped_atomic(bld, surface, offset,
                                   src_reg(), src_reg(),
                                   1, 1,
                                   BRW_AOP_PREDEC);
         break;
      case nir_intrinsic_atomic_counter_read:
         tmp = emit_untyped_read(bld, surface, offset, 1, 1);
         break;
      default:
         unreachable("Unreachable");
      }

      bld.MOV(retype(dest, tmp.type), tmp);
      brw_mark_surface_used(stage_prog_data, surf_index);
      break;
   }

   case nir_intrinsic_load_ubo: {
      nir_const_value *const_block_index = nir_src_as_const_value(instr->src[0]);
      src_reg surf_index;

      dest = get_nir_dest(instr->dest);

      if (const_block_index) {
         /* The block index is a constant, so just emit the binding table entry
          * as an immediate.
          */
         const unsigned index = prog_data->base.binding_table.ubo_start +
                                const_block_index->u32[0];
         surf_index = brw_imm_ud(index);
         brw_mark_surface_used(&prog_data->base, index);
      } else {
         /* The block index is not a constant. Evaluate the index expression
          * per-channel and add the base UBO index; we have to select a value
          * from any live channel.
          */
         surf_index = src_reg(this, glsl_type::uint_type);
         emit(ADD(dst_reg(surf_index), get_nir_src(instr->src[0], nir_type_int,
                                                   instr->num_components),
                  brw_imm_ud(prog_data->base.binding_table.ubo_start)));
         surf_index = emit_uniformize(surf_index);

         /* Assume this may touch any UBO. It would be nice to provide
          * a tighter bound, but the array information is already lowered away.
          */
         brw_mark_surface_used(&prog_data->base,
                               prog_data->base.binding_table.ubo_start +
                               nir->info.num_ubos - 1);
      }

      src_reg offset;
      nir_const_value *const_offset = nir_src_as_const_value(instr->src[1]);
      if (const_offset) {
         offset = brw_imm_ud(const_offset->u32[0] & ~15);
      } else {
         offset = get_nir_src(instr->src[1], nir_type_int, 1);
      }

      src_reg packed_consts = src_reg(this, glsl_type::vec4_type);
      packed_consts.type = dest.type;

      emit_pull_constant_load_reg(dst_reg(packed_consts),
                                  surf_index,
                                  offset,
                                  NULL, NULL /* before_block/inst */);

      packed_consts.swizzle = brw_swizzle_for_size(instr->num_components);
      if (const_offset) {
         packed_consts.swizzle += BRW_SWIZZLE4(const_offset->u32[0] % 16 / 4,
                                               const_offset->u32[0] % 16 / 4,
                                               const_offset->u32[0] % 16 / 4,
                                               const_offset->u32[0] % 16 / 4);
      }

      emit(MOV(dest, packed_consts));
      break;
   }

   case nir_intrinsic_memory_barrier: {
      const vec4_builder bld =
         vec4_builder(this).at_end().annotate(current_annotation, base_ir);
      const dst_reg tmp = bld.vgrf(BRW_REGISTER_TYPE_UD, 2);
      bld.emit(SHADER_OPCODE_MEMORY_FENCE, tmp)
         ->regs_written = 2;
      break;
   }

   case nir_intrinsic_shader_clock: {
      /* We cannot do anything if there is an event, so ignore it for now */
      const src_reg shader_clock = get_timestamp();
      const enum brw_reg_type type = brw_type_for_base_type(glsl_type::uvec2_type);

      dest = get_nir_dest(instr->dest, type);
      emit(MOV(dest, shader_clock));
      break;
   }

   default:
      unreachable("Unknown intrinsic");
   }
}

void
vec4_visitor::nir_emit_ssbo_atomic(int op, nir_intrinsic_instr *instr)
{
   dst_reg dest;
   if (nir_intrinsic_infos[instr->intrinsic].has_dest)
      dest = get_nir_dest(instr->dest);

   src_reg surface;
   nir_const_value *const_surface = nir_src_as_const_value(instr->src[0]);
   if (const_surface) {
      unsigned surf_index = prog_data->base.binding_table.ssbo_start +
                            const_surface->u32[0];
      surface = brw_imm_ud(surf_index);
      brw_mark_surface_used(&prog_data->base, surf_index);
   } else {
      surface = src_reg(this, glsl_type::uint_type);
      emit(ADD(dst_reg(surface), get_nir_src(instr->src[0]),
               brw_imm_ud(prog_data->base.binding_table.ssbo_start)));

      /* Assume this may touch any UBO. This is the same we do for other
       * UBO/SSBO accesses with non-constant surface.
       */
      brw_mark_surface_used(&prog_data->base,
                            prog_data->base.binding_table.ssbo_start +
                            nir->info.num_ssbos - 1);
   }

   src_reg offset = get_nir_src(instr->src[1], 1);
   src_reg data1 = get_nir_src(instr->src[2], 1);
   src_reg data2;
   if (op == BRW_AOP_CMPWR)
      data2 = get_nir_src(instr->src[3], 1);

   /* Emit the actual atomic operation operation */
   const vec4_builder bld =
      vec4_builder(this).at_end().annotate(current_annotation, base_ir);

   src_reg atomic_result = emit_untyped_atomic(bld, surface, offset,
                                               data1, data2,
                                               1 /* dims */, 1 /* rsize */,
                                               op,
                                               BRW_PREDICATE_NONE);
   dest.type = atomic_result.type;
   bld.MOV(dest, atomic_result);
}

static unsigned
brw_swizzle_for_nir_swizzle(uint8_t swizzle[4])
{
   return BRW_SWIZZLE4(swizzle[0], swizzle[1], swizzle[2], swizzle[3]);
}

static enum brw_conditional_mod
brw_conditional_for_nir_comparison(nir_op op)
{
   switch (op) {
   case nir_op_flt:
   case nir_op_ilt:
   case nir_op_ult:
      return BRW_CONDITIONAL_L;

   case nir_op_fge:
   case nir_op_ige:
   case nir_op_uge:
      return BRW_CONDITIONAL_GE;

   case nir_op_feq:
   case nir_op_ieq:
   case nir_op_ball_fequal2:
   case nir_op_ball_iequal2:
   case nir_op_ball_fequal3:
   case nir_op_ball_iequal3:
   case nir_op_ball_fequal4:
   case nir_op_ball_iequal4:
      return BRW_CONDITIONAL_Z;

   case nir_op_fne:
   case nir_op_ine:
   case nir_op_bany_fnequal2:
   case nir_op_bany_inequal2:
   case nir_op_bany_fnequal3:
   case nir_op_bany_inequal3:
   case nir_op_bany_fnequal4:
   case nir_op_bany_inequal4:
      return BRW_CONDITIONAL_NZ;

   default:
      unreachable("not reached: bad operation for comparison");
   }
}

bool
vec4_visitor::optimize_predicate(nir_alu_instr *instr,
                                 enum brw_predicate *predicate)
{
   if (!instr->src[0].src.is_ssa ||
       instr->src[0].src.ssa->parent_instr->type != nir_instr_type_alu)
      return false;

   nir_alu_instr *cmp_instr =
      nir_instr_as_alu(instr->src[0].src.ssa->parent_instr);

   switch (cmp_instr->op) {
   case nir_op_bany_fnequal2:
   case nir_op_bany_inequal2:
   case nir_op_bany_fnequal3:
   case nir_op_bany_inequal3:
   case nir_op_bany_fnequal4:
   case nir_op_bany_inequal4:
      *predicate = BRW_PREDICATE_ALIGN16_ANY4H;
      break;
   case nir_op_ball_fequal2:
   case nir_op_ball_iequal2:
   case nir_op_ball_fequal3:
   case nir_op_ball_iequal3:
   case nir_op_ball_fequal4:
   case nir_op_ball_iequal4:
      *predicate = BRW_PREDICATE_ALIGN16_ALL4H;
      break;
   default:
      return false;
   }

   unsigned size_swizzle =
      brw_swizzle_for_size(nir_op_infos[cmp_instr->op].input_sizes[0]);

   src_reg op[2];
   assert(nir_op_infos[cmp_instr->op].num_inputs == 2);
   for (unsigned i = 0; i < 2; i++) {
      op[i] = get_nir_src(cmp_instr->src[i].src,
                          nir_op_infos[cmp_instr->op].input_types[i], 4);
      unsigned base_swizzle =
         brw_swizzle_for_nir_swizzle(cmp_instr->src[i].swizzle);
      op[i].swizzle = brw_compose_swizzle(size_swizzle, base_swizzle);
      op[i].abs = cmp_instr->src[i].abs;
      op[i].negate = cmp_instr->src[i].negate;
   }

   emit(CMP(dst_null_d(), op[0], op[1],
            brw_conditional_for_nir_comparison(cmp_instr->op)));

   return true;
}

void
vec4_visitor::nir_emit_alu(nir_alu_instr *instr)
{
   vec4_instruction *inst;

   dst_reg dst = get_nir_dest(instr->dest.dest,
                              nir_op_infos[instr->op].output_type);
   dst.writemask = instr->dest.write_mask;

   src_reg op[4];
   for (unsigned i = 0; i < nir_op_infos[instr->op].num_inputs; i++) {
      op[i] = get_nir_src(instr->src[i].src,
                          nir_op_infos[instr->op].input_types[i], 4);
      op[i].swizzle = brw_swizzle_for_nir_swizzle(instr->src[i].swizzle);
      op[i].abs = instr->src[i].abs;
      op[i].negate = instr->src[i].negate;
   }

   switch (instr->op) {
   case nir_op_imov:
   case nir_op_fmov:
      inst = emit(MOV(dst, op[0]));
      inst->saturate = instr->dest.saturate;
      break;

   case nir_op_vec2:
   case nir_op_vec3:
   case nir_op_vec4:
      unreachable("not reached: should be handled by lower_vec_to_movs()");

   case nir_op_i2f:
   case nir_op_u2f:
      inst = emit(MOV(dst, op[0]));
      inst->saturate = instr->dest.saturate;
      break;

   case nir_op_f2i:
   case nir_op_f2u:
      inst = emit(MOV(dst, op[0]));
      break;

   case nir_op_fadd:
      /* fall through */
   case nir_op_iadd:
      inst = emit(ADD(dst, op[0], op[1]));
      inst->saturate = instr->dest.saturate;
      break;

   case nir_op_fmul:
      inst = emit(MUL(dst, op[0], op[1]));
      inst->saturate = instr->dest.saturate;
      break;

   case nir_op_imul: {
      if (devinfo->gen < 8) {
         nir_const_value *value0 = nir_src_as_const_value(instr->src[0].src);
         nir_const_value *value1 = nir_src_as_const_value(instr->src[1].src);

         /* For integer multiplication, the MUL uses the low 16 bits of one of
          * the operands (src0 through SNB, src1 on IVB and later). The MACH
          * accumulates in the contribution of the upper 16 bits of that
          * operand. If we can determine that one of the args is in the low
          * 16 bits, though, we can just emit a single MUL.
          */
         if (value0 && value0->u32[0] < (1 << 16)) {
            if (devinfo->gen < 7)
               emit(MUL(dst, op[0], op[1]));
            else
               emit(MUL(dst, op[1], op[0]));
         } else if (value1 && value1->u32[0] < (1 << 16)) {
            if (devinfo->gen < 7)
               emit(MUL(dst, op[1], op[0]));
            else
               emit(MUL(dst, op[0], op[1]));
         } else {
            struct brw_reg acc = retype(brw_acc_reg(8), dst.type);

            emit(MUL(acc, op[0], op[1]));
            emit(MACH(dst_null_d(), op[0], op[1]));
            emit(MOV(dst, src_reg(acc)));
         }
      } else {
	 emit(MUL(dst, op[0], op[1]));
      }
      break;
   }

   case nir_op_imul_high:
   case nir_op_umul_high: {
      struct brw_reg acc = retype(brw_acc_reg(8), dst.type);

      if (devinfo->gen >= 8)
         emit(MUL(acc, op[0], retype(op[1], BRW_REGISTER_TYPE_UW)));
      else
         emit(MUL(acc, op[0], op[1]));

      emit(MACH(dst, op[0], op[1]));
      break;
   }

   case nir_op_frcp:
      inst = emit_math(SHADER_OPCODE_RCP, dst, op[0]);
      inst->saturate = instr->dest.saturate;
      break;

   case nir_op_fexp2:
      inst = emit_math(SHADER_OPCODE_EXP2, dst, op[0]);
      inst->saturate = instr->dest.saturate;
      break;

   case nir_op_flog2:
      inst = emit_math(SHADER_OPCODE_LOG2, dst, op[0]);
      inst->saturate = instr->dest.saturate;
      break;

   case nir_op_fsin: {
      src_reg tmp = src_reg(this, glsl_type::vec4_type);
      inst = emit_math(SHADER_OPCODE_SIN, dst_reg(tmp), op[0]);
      if (instr->dest.saturate) {
         inst->dst = dst;
         inst->saturate = true;
      } else {
         emit(MUL(dst, tmp, brw_imm_f(0.99997)));
      }
      break;
   }

   case nir_op_fcos: {
      src_reg tmp = src_reg(this, glsl_type::vec4_type);
      inst = emit_math(SHADER_OPCODE_COS, dst_reg(tmp), op[0]);
      if (instr->dest.saturate) {
         inst->dst = dst;
         inst->saturate = true;
      } else {
         emit(MUL(dst, tmp, brw_imm_f(0.99997)));
      }
      break;
   }

   case nir_op_idiv:
   case nir_op_udiv:
      emit_math(SHADER_OPCODE_INT_QUOTIENT, dst, op[0], op[1]);
      break;

   case nir_op_umod:
   case nir_op_irem:
      /* According to the sign table for INT DIV in the Ivy Bridge PRM, it
       * appears that our hardware just does the right thing for signed
       * remainder.
       */
      emit_math(SHADER_OPCODE_INT_REMAINDER, dst, op[0], op[1]);
      break;

   case nir_op_imod: {
      /* Get a regular C-style remainder.  If a % b == 0, set the predicate. */
      inst = emit_math(SHADER_OPCODE_INT_REMAINDER, dst, op[0], op[1]);

      /* Math instructions don't support conditional mod */
      inst = emit(MOV(dst_null_d(), src_reg(dst)));
      inst->conditional_mod = BRW_CONDITIONAL_NZ;

      /* Now, we need to determine if signs of the sources are different.
       * When we XOR the sources, the top bit is 0 if they are the same and 1
       * if they are different.  We can then use a conditional modifier to
       * turn that into a predicate.  This leads us to an XOR.l instruction.
       */
      src_reg tmp = src_reg(this, glsl_type::ivec4_type);
      inst = emit(XOR(dst_reg(tmp), op[0], op[1]));
      inst->predicate = BRW_PREDICATE_NORMAL;
      inst->conditional_mod = BRW_CONDITIONAL_L;

      /* If the result of the initial remainder operation is non-zero and the
       * two sources have different signs, add in a copy of op[1] to get the
       * final integer modulus value.
       */
      inst = emit(ADD(dst, src_reg(dst), op[1]));
      inst->predicate = BRW_PREDICATE_NORMAL;
      break;
   }

   case nir_op_ldexp:
      unreachable("not reached: should be handled by ldexp_to_arith()");

   case nir_op_fsqrt:
      inst = emit_math(SHADER_OPCODE_SQRT, dst, op[0]);
      inst->saturate = instr->dest.saturate;
      break;

   case nir_op_frsq:
      inst = emit_math(SHADER_OPCODE_RSQ, dst, op[0]);
      inst->saturate = instr->dest.saturate;
      break;

   case nir_op_fpow:
      inst = emit_math(SHADER_OPCODE_POW, dst, op[0], op[1]);
      inst->saturate = instr->dest.saturate;
      break;

   case nir_op_uadd_carry: {
      struct brw_reg acc = retype(brw_acc_reg(8), BRW_REGISTER_TYPE_UD);

      emit(ADDC(dst_null_ud(), op[0], op[1]));
      emit(MOV(dst, src_reg(acc)));
      break;
   }

   case nir_op_usub_borrow: {
      struct brw_reg acc = retype(brw_acc_reg(8), BRW_REGISTER_TYPE_UD);

      emit(SUBB(dst_null_ud(), op[0], op[1]));
      emit(MOV(dst, src_reg(acc)));
      break;
   }

   case nir_op_ftrunc:
      inst = emit(RNDZ(dst, op[0]));
      inst->saturate = instr->dest.saturate;
      break;

   case nir_op_fceil: {
      src_reg tmp = src_reg(this, glsl_type::float_type);
      tmp.swizzle =
         brw_swizzle_for_size(instr->src[0].src.is_ssa ?
                              instr->src[0].src.ssa->num_components :
                              instr->src[0].src.reg.reg->num_components);

      op[0].negate = !op[0].negate;
      emit(RNDD(dst_reg(tmp), op[0]));
      tmp.negate = true;
      inst = emit(MOV(dst, tmp));
      inst->saturate = instr->dest.saturate;
      break;
   }

   case nir_op_ffloor:
      inst = emit(RNDD(dst, op[0]));
      inst->saturate = instr->dest.saturate;
      break;

   case nir_op_ffract:
      inst = emit(FRC(dst, op[0]));
      inst->saturate = instr->dest.saturate;
      break;

   case nir_op_fround_even:
      inst = emit(RNDE(dst, op[0]));
      inst->saturate = instr->dest.saturate;
      break;

   case nir_op_fquantize2f16: {
      /* See also vec4_visitor::emit_pack_half_2x16() */
      src_reg tmp16 = src_reg(this, glsl_type::uvec4_type);
      src_reg tmp32 = src_reg(this, glsl_type::vec4_type);
      src_reg zero = src_reg(this, glsl_type::vec4_type);

      /* Check for denormal */
      src_reg abs_src0 = op[0];
      abs_src0.abs = true;
      emit(CMP(dst_null_f(), abs_src0, brw_imm_f(ldexpf(1.0, -14)),
               BRW_CONDITIONAL_L));
      /* Get the appropriately signed zero */
      emit(AND(retype(dst_reg(zero), BRW_REGISTER_TYPE_UD),
               retype(op[0], BRW_REGISTER_TYPE_UD),
               brw_imm_ud(0x80000000)));
      /* Do the actual F32 -> F16 -> F32 conversion */
      emit(F32TO16(dst_reg(tmp16), op[0]));
      emit(F16TO32(dst_reg(tmp32), tmp16));
      /* Select that or zero based on normal status */
      inst = emit(BRW_OPCODE_SEL, dst, zero, tmp32);
      inst->predicate = BRW_PREDICATE_NORMAL;
      inst->predicate_inverse = true;
      inst->saturate = instr->dest.saturate;
      break;
   }

   case nir_op_fmin:
   case nir_op_imin:
   case nir_op_umin:
      inst = emit_minmax(BRW_CONDITIONAL_L, dst, op[0], op[1]);
      inst->saturate = instr->dest.saturate;
      break;

   case nir_op_fmax:
   case nir_op_imax:
   case nir_op_umax:
      inst = emit_minmax(BRW_CONDITIONAL_GE, dst, op[0], op[1]);
      inst->saturate = instr->dest.saturate;
      break;

   case nir_op_fddx:
   case nir_op_fddx_coarse:
   case nir_op_fddx_fine:
   case nir_op_fddy:
   case nir_op_fddy_coarse:
   case nir_op_fddy_fine:
      unreachable("derivatives are not valid in vertex shaders");

   case nir_op_flt:
   case nir_op_ilt:
   case nir_op_ult:
   case nir_op_fge:
   case nir_op_ige:
   case nir_op_uge:
   case nir_op_feq:
   case nir_op_ieq:
   case nir_op_fne:
   case nir_op_ine:
      emit(CMP(dst, op[0], op[1],
               brw_conditional_for_nir_comparison(instr->op)));
      break;

   case nir_op_ball_fequal2:
   case nir_op_ball_iequal2:
   case nir_op_ball_fequal3:
   case nir_op_ball_iequal3:
   case nir_op_ball_fequal4:
   case nir_op_ball_iequal4: {
      unsigned swiz =
         brw_swizzle_for_size(nir_op_infos[instr->op].input_sizes[0]);

      emit(CMP(dst_null_d(), swizzle(op[0], swiz), swizzle(op[1], swiz),
               brw_conditional_for_nir_comparison(instr->op)));
      emit(MOV(dst, brw_imm_d(0)));
      inst = emit(MOV(dst, brw_imm_d(~0)));
      inst->predicate = BRW_PREDICATE_ALIGN16_ALL4H;
      break;
   }

   case nir_op_bany_fnequal2:
   case nir_op_bany_inequal2:
   case nir_op_bany_fnequal3:
   case nir_op_bany_inequal3:
   case nir_op_bany_fnequal4:
   case nir_op_bany_inequal4: {
      unsigned swiz =
         brw_swizzle_for_size(nir_op_infos[instr->op].input_sizes[0]);

      emit(CMP(dst_null_d(), swizzle(op[0], swiz), swizzle(op[1], swiz),
               brw_conditional_for_nir_comparison(instr->op)));

      emit(MOV(dst, brw_imm_d(0)));
      inst = emit(MOV(dst, brw_imm_d(~0)));
      inst->predicate = BRW_PREDICATE_ALIGN16_ANY4H;
      break;
   }

   case nir_op_inot:
      if (devinfo->gen >= 8) {
         op[0] = resolve_source_modifiers(op[0]);
      }
      emit(NOT(dst, op[0]));
      break;

   case nir_op_ixor:
      if (devinfo->gen >= 8) {
         op[0] = resolve_source_modifiers(op[0]);
         op[1] = resolve_source_modifiers(op[1]);
      }
      emit(XOR(dst, op[0], op[1]));
      break;

   case nir_op_ior:
      if (devinfo->gen >= 8) {
         op[0] = resolve_source_modifiers(op[0]);
         op[1] = resolve_source_modifiers(op[1]);
      }
      emit(OR(dst, op[0], op[1]));
      break;

   case nir_op_iand:
      if (devinfo->gen >= 8) {
         op[0] = resolve_source_modifiers(op[0]);
         op[1] = resolve_source_modifiers(op[1]);
      }
      emit(AND(dst, op[0], op[1]));
      break;

   case nir_op_b2i:
   case nir_op_b2f:
      emit(MOV(dst, negate(op[0])));
      break;

   case nir_op_f2b:
      emit(CMP(dst, op[0], brw_imm_f(0.0f), BRW_CONDITIONAL_NZ));
      break;

   case nir_op_i2b:
      emit(CMP(dst, op[0], brw_imm_d(0), BRW_CONDITIONAL_NZ));
      break;

   case nir_op_fnoise1_1:
   case nir_op_fnoise1_2:
   case nir_op_fnoise1_3:
   case nir_op_fnoise1_4:
   case nir_op_fnoise2_1:
   case nir_op_fnoise2_2:
   case nir_op_fnoise2_3:
   case nir_op_fnoise2_4:
   case nir_op_fnoise3_1:
   case nir_op_fnoise3_2:
   case nir_op_fnoise3_3:
   case nir_op_fnoise3_4:
   case nir_op_fnoise4_1:
   case nir_op_fnoise4_2:
   case nir_op_fnoise4_3:
   case nir_op_fnoise4_4:
      unreachable("not reached: should be handled by lower_noise");

   case nir_op_unpack_half_2x16_split_x:
   case nir_op_unpack_half_2x16_split_y:
   case nir_op_pack_half_2x16_split:
      unreachable("not reached: should not occur in vertex shader");

   case nir_op_unpack_snorm_2x16:
   case nir_op_unpack_unorm_2x16:
   case nir_op_pack_snorm_2x16:
   case nir_op_pack_unorm_2x16:
      unreachable("not reached: should be handled by lower_packing_builtins");

   case nir_op_pack_uvec4_to_uint:
      unreachable("not reached");

   case nir_op_pack_uvec2_to_uint: {
      dst_reg tmp1 = dst_reg(this, glsl_type::uint_type);
      tmp1.writemask = WRITEMASK_X;
      op[0].swizzle = BRW_SWIZZLE_YYYY;
      emit(SHL(tmp1, op[0], src_reg(brw_imm_ud(16u))));

      dst_reg tmp2 = dst_reg(this, glsl_type::uint_type);
      tmp2.writemask = WRITEMASK_X;
      op[0].swizzle = BRW_SWIZZLE_XXXX;
      emit(AND(tmp2, op[0], src_reg(brw_imm_ud(0xffffu))));

      emit(OR(dst, src_reg(tmp1), src_reg(tmp2)));
      break;
   }

   case nir_op_unpack_half_2x16:
      /* As NIR does not guarantee that we have a correct swizzle outside the
       * boundaries of a vector, and the implementation of emit_unpack_half_2x16
       * uses the source operand in an operation with WRITEMASK_Y while our
       * source operand has only size 1, it accessed incorrect data producing
       * regressions in Piglit. We repeat the swizzle of the first component on the
       * rest of components to avoid regressions. In the vec4_visitor IR code path
       * this is not needed because the operand has already the correct swizzle.
       */
      op[0].swizzle = brw_compose_swizzle(BRW_SWIZZLE_XXXX, op[0].swizzle);
      emit_unpack_half_2x16(dst, op[0]);
      break;

   case nir_op_pack_half_2x16:
      emit_pack_half_2x16(dst, op[0]);
      break;

   case nir_op_unpack_unorm_4x8:
      emit_unpack_unorm_4x8(dst, op[0]);
      break;

   case nir_op_pack_unorm_4x8:
      emit_pack_unorm_4x8(dst, op[0]);
      break;

   case nir_op_unpack_snorm_4x8:
      emit_unpack_snorm_4x8(dst, op[0]);
      break;

   case nir_op_pack_snorm_4x8:
      emit_pack_snorm_4x8(dst, op[0]);
      break;

   case nir_op_bitfield_reverse:
      emit(BFREV(dst, op[0]));
      break;

   case nir_op_bit_count:
      emit(CBIT(dst, op[0]));
      break;

   case nir_op_ufind_msb:
   case nir_op_ifind_msb: {
      emit(FBH(retype(dst, BRW_REGISTER_TYPE_UD), op[0]));

      /* FBH counts from the MSB side, while GLSL's findMSB() wants the count
       * from the LSB side. If FBH didn't return an error (0xFFFFFFFF), then
       * subtract the result from 31 to convert the MSB count into an LSB count.
       */
      src_reg src(dst);
      emit(CMP(dst_null_d(), src, brw_imm_d(-1), BRW_CONDITIONAL_NZ));

      inst = emit(ADD(dst, src, brw_imm_d(31)));
      inst->predicate = BRW_PREDICATE_NORMAL;
      inst->src[0].negate = true;
      break;
   }

   case nir_op_find_lsb:
      emit(FBL(dst, op[0]));
      break;

   case nir_op_ubitfield_extract:
   case nir_op_ibitfield_extract:
      unreachable("should have been lowered");
   case nir_op_ubfe:
   case nir_op_ibfe:
      op[0] = fix_3src_operand(op[0]);
      op[1] = fix_3src_operand(op[1]);
      op[2] = fix_3src_operand(op[2]);

      emit(BFE(dst, op[2], op[1], op[0]));
      break;

   case nir_op_bfm:
      emit(BFI1(dst, op[0], op[1]));
      break;

   case nir_op_bfi:
      op[0] = fix_3src_operand(op[0]);
      op[1] = fix_3src_operand(op[1]);
      op[2] = fix_3src_operand(op[2]);

      emit(BFI2(dst, op[0], op[1], op[2]));
      break;

   case nir_op_bitfield_insert:
      unreachable("not reached: should have been lowered");

   case nir_op_fsign:
      /* AND(val, 0x80000000) gives the sign bit.
       *
       * Predicated OR ORs 1.0 (0x3f800000) with the sign bit if val is not
       * zero.
       */
      emit(CMP(dst_null_f(), op[0], brw_imm_f(0.0f), BRW_CONDITIONAL_NZ));

      op[0].type = BRW_REGISTER_TYPE_UD;
      dst.type = BRW_REGISTER_TYPE_UD;
      emit(AND(dst, op[0], brw_imm_ud(0x80000000u)));

      inst = emit(OR(dst, src_reg(dst), brw_imm_ud(0x3f800000u)));
      inst->predicate = BRW_PREDICATE_NORMAL;
      dst.type = BRW_REGISTER_TYPE_F;

      if (instr->dest.saturate) {
         inst = emit(MOV(dst, src_reg(dst)));
         inst->saturate = true;
      }
      break;

   case nir_op_isign:
      /*  ASR(val, 31) -> negative val generates 0xffffffff (signed -1).
       *               -> non-negative val generates 0x00000000.
       *  Predicated OR sets 1 if val is positive.
       */
      emit(CMP(dst_null_d(), op[0], brw_imm_d(0), BRW_CONDITIONAL_G));
      emit(ASR(dst, op[0], brw_imm_d(31)));
      inst = emit(OR(dst, src_reg(dst), brw_imm_d(1)));
      inst->predicate = BRW_PREDICATE_NORMAL;
      break;

   case nir_op_ishl:
      emit(SHL(dst, op[0], op[1]));
      break;

   case nir_op_ishr:
      emit(ASR(dst, op[0], op[1]));
      break;

   case nir_op_ushr:
      emit(SHR(dst, op[0], op[1]));
      break;

   case nir_op_ffma:
      op[0] = fix_3src_operand(op[0]);
      op[1] = fix_3src_operand(op[1]);
      op[2] = fix_3src_operand(op[2]);

      inst = emit(MAD(dst, op[2], op[1], op[0]));
      inst->saturate = instr->dest.saturate;
      break;

   case nir_op_flrp:
      inst = emit_lrp(dst, op[0], op[1], op[2]);
      inst->saturate = instr->dest.saturate;
      break;

   case nir_op_bcsel:
      enum brw_predicate predicate;
      if (!optimize_predicate(instr, &predicate)) {
         emit(CMP(dst_null_d(), op[0], brw_imm_d(0), BRW_CONDITIONAL_NZ));
         switch (dst.writemask) {
         case WRITEMASK_X:
            predicate = BRW_PREDICATE_ALIGN16_REPLICATE_X;
            break;
         case WRITEMASK_Y:
            predicate = BRW_PREDICATE_ALIGN16_REPLICATE_Y;
            break;
         case WRITEMASK_Z:
            predicate = BRW_PREDICATE_ALIGN16_REPLICATE_Z;
            break;
         case WRITEMASK_W:
            predicate = BRW_PREDICATE_ALIGN16_REPLICATE_W;
            break;
         default:
            predicate = BRW_PREDICATE_NORMAL;
            break;
         }
      }
      inst = emit(BRW_OPCODE_SEL, dst, op[1], op[2]);
      inst->predicate = predicate;
      break;

   case nir_op_fdot_replicated2:
      inst = emit(BRW_OPCODE_DP2, dst, op[0], op[1]);
      inst->saturate = instr->dest.saturate;
      break;

   case nir_op_fdot_replicated3:
      inst = emit(BRW_OPCODE_DP3, dst, op[0], op[1]);
      inst->saturate = instr->dest.saturate;
      break;

   case nir_op_fdot_replicated4:
      inst = emit(BRW_OPCODE_DP4, dst, op[0], op[1]);
      inst->saturate = instr->dest.saturate;
      break;

   case nir_op_fdph_replicated:
      inst = emit(BRW_OPCODE_DPH, dst, op[0], op[1]);
      inst->saturate = instr->dest.saturate;
      break;

   case nir_op_fabs:
   case nir_op_iabs:
   case nir_op_fneg:
   case nir_op_ineg:
   case nir_op_fsat:
      unreachable("not reached: should be lowered by lower_source mods");

   case nir_op_fdiv:
      unreachable("not reached: should be lowered by DIV_TO_MUL_RCP in the compiler");

   case nir_op_fmod:
      unreachable("not reached: should be lowered by MOD_TO_FLOOR in the compiler");

   case nir_op_fsub:
   case nir_op_isub:
      unreachable("not reached: should be handled by ir_sub_to_add_neg");

   default:
      unreachable("Unimplemented ALU operation");
   }

   /* If we need to do a boolean resolve, replace the result with -(x & 1)
    * to sign extend the low bit to 0/~0
    */
   if (devinfo->gen <= 5 &&
       (instr->instr.pass_flags & BRW_NIR_BOOLEAN_MASK) ==
       BRW_NIR_BOOLEAN_NEEDS_RESOLVE) {
      dst_reg masked = dst_reg(this, glsl_type::int_type);
      masked.writemask = dst.writemask;
      emit(AND(masked, src_reg(dst), brw_imm_d(1)));
      src_reg masked_neg = src_reg(masked);
      masked_neg.negate = true;
      emit(MOV(retype(dst, BRW_REGISTER_TYPE_D), masked_neg));
   }
}

void
vec4_visitor::nir_emit_jump(nir_jump_instr *instr)
{
   switch (instr->type) {
   case nir_jump_break:
      emit(BRW_OPCODE_BREAK);
      break;

   case nir_jump_continue:
      emit(BRW_OPCODE_CONTINUE);
      break;

   case nir_jump_return:
   default:
      unreachable("unknown jump");
   }
}

enum ir_texture_opcode
ir_texture_opcode_for_nir_texop(nir_texop texop)
{
   enum ir_texture_opcode op;

   switch (texop) {
   case nir_texop_lod: op = ir_lod; break;
   case nir_texop_query_levels: op = ir_query_levels; break;
   case nir_texop_texture_samples: op = ir_texture_samples; break;
   case nir_texop_tex: op = ir_tex; break;
   case nir_texop_tg4: op = ir_tg4; break;
   case nir_texop_txb: op = ir_txb; break;
   case nir_texop_txd: op = ir_txd; break;
   case nir_texop_txf: op = ir_txf; break;
   case nir_texop_txf_ms: op = ir_txf_ms; break;
   case nir_texop_txl: op = ir_txl; break;
   case nir_texop_txs: op = ir_txs; break;
   case nir_texop_samples_identical: op = ir_samples_identical; break;
   default:
      unreachable("unknown texture opcode");
   }

   return op;
}
const glsl_type *
glsl_type_for_nir_alu_type(nir_alu_type alu_type,
                           unsigned components)
{
   switch (alu_type) {
   case nir_type_float:
      return glsl_type::vec(components);
   case nir_type_int:
      return glsl_type::ivec(components);
   case nir_type_uint:
      return glsl_type::uvec(components);
   case nir_type_bool:
      return glsl_type::bvec(components);
   default:
      return glsl_type::error_type;
   }

   return glsl_type::error_type;
}

void
vec4_visitor::nir_emit_texture(nir_tex_instr *instr)
{
   unsigned texture = instr->texture_index;
   unsigned sampler = instr->sampler_index;
   src_reg texture_reg = brw_imm_ud(texture);
   src_reg sampler_reg = brw_imm_ud(sampler);
   src_reg coordinate;
   const glsl_type *coord_type = NULL;
   src_reg shadow_comparitor;
   src_reg offset_value;
   src_reg lod, lod2;
   src_reg sample_index;
   src_reg mcs;

   const glsl_type *dest_type =
      glsl_type_for_nir_alu_type(instr->dest_type,
                                 nir_tex_instr_dest_size(instr));
   dst_reg dest = get_nir_dest(instr->dest, instr->dest_type);

   /* Our hardware requires a LOD for buffer textures */
   if (instr->sampler_dim == GLSL_SAMPLER_DIM_BUF)
      lod = brw_imm_d(0);

   /* Load the texture operation sources */
   uint32_t constant_offset = 0;
   for (unsigned i = 0; i < instr->num_srcs; i++) {
      switch (instr->src[i].src_type) {
      case nir_tex_src_comparitor:
         shadow_comparitor = get_nir_src(instr->src[i].src,
                                         BRW_REGISTER_TYPE_F, 1);
         break;

      case nir_tex_src_coord: {
         unsigned src_size = nir_tex_instr_src_size(instr, i);

         switch (instr->op) {
         case nir_texop_txf:
         case nir_texop_txf_ms:
         case nir_texop_samples_identical:
            coordinate = get_nir_src(instr->src[i].src, BRW_REGISTER_TYPE_D,
                                     src_size);
            coord_type = glsl_type::ivec(src_size);
            break;

         default:
            coordinate = get_nir_src(instr->src[i].src, BRW_REGISTER_TYPE_F,
                                     src_size);
            coord_type = glsl_type::vec(src_size);
            break;
         }
         break;
      }

      case nir_tex_src_ddx:
         lod = get_nir_src(instr->src[i].src, BRW_REGISTER_TYPE_F,
                           nir_tex_instr_src_size(instr, i));
         break;

      case nir_tex_src_ddy:
         lod2 = get_nir_src(instr->src[i].src, BRW_REGISTER_TYPE_F,
                           nir_tex_instr_src_size(instr, i));
         break;

      case nir_tex_src_lod:
         switch (instr->op) {
         case nir_texop_txs:
         case nir_texop_txf:
            lod = get_nir_src(instr->src[i].src, BRW_REGISTER_TYPE_D, 1);
            break;

         default:
            lod = get_nir_src(instr->src[i].src, BRW_REGISTER_TYPE_F, 1);
            break;
         }
         break;

      case nir_tex_src_ms_index: {
         sample_index = get_nir_src(instr->src[i].src, BRW_REGISTER_TYPE_D, 1);
         break;
      }

      case nir_tex_src_offset: {
         nir_const_value *const_offset =
            nir_src_as_const_value(instr->src[i].src);
         if (const_offset) {
            constant_offset = brw_texture_offset(const_offset->i32, 3);
         } else {
            offset_value =
               get_nir_src(instr->src[i].src, BRW_REGISTER_TYPE_D, 2);
         }
         break;
      }

      case nir_tex_src_texture_offset: {
         /* The highest texture which may be used by this operation is
          * the last element of the array. Mark it here, because the generator
          * doesn't have enough information to determine the bound.
          */
         uint32_t array_size = instr->texture_array_size;
         uint32_t max_used = texture + array_size - 1;
         if (instr->op == nir_texop_tg4) {
            max_used += prog_data->base.binding_table.gather_texture_start;
         } else {
            max_used += prog_data->base.binding_table.texture_start;
         }

         brw_mark_surface_used(&prog_data->base, max_used);

         /* Emit code to evaluate the actual indexing expression */
         src_reg src = get_nir_src(instr->src[i].src, 1);
         src_reg temp(this, glsl_type::uint_type);
         emit(ADD(dst_reg(temp), src, brw_imm_ud(texture)));
         texture_reg = emit_uniformize(temp);
         break;
      }

      case nir_tex_src_sampler_offset: {
         /* Emit code to evaluate the actual indexing expression */
         src_reg src = get_nir_src(instr->src[i].src, 1);
         src_reg temp(this, glsl_type::uint_type);
         emit(ADD(dst_reg(temp), src, brw_imm_ud(sampler)));
         sampler_reg = emit_uniformize(temp);
         break;
      }

      case nir_tex_src_projector:
         unreachable("Should be lowered by do_lower_texture_projection");

      case nir_tex_src_bias:
         unreachable("LOD bias is not valid for vertex shaders.\n");

      default:
         unreachable("unknown texture source");
      }
   }

   if (instr->op == nir_texop_txf_ms ||
       instr->op == nir_texop_samples_identical) {
      assert(coord_type != NULL);
      if (devinfo->gen >= 7 &&
          key_tex->compressed_multisample_layout_mask & (1 << texture)) {
         mcs = emit_mcs_fetch(coord_type, coordinate, texture_reg);
      } else {
         mcs = brw_imm_ud(0u);
      }
   }

   /* Stuff the channel select bits in the top of the texture offset */
   if (instr->op == nir_texop_tg4) {
      if (instr->component == 1 &&
          (key_tex->gather_channel_quirk_mask & (1 << texture))) {
         /* gather4 sampler is broken for green channel on RG32F --
          * we must ask for blue instead.
          */
         constant_offset |= 2 << 16;
      } else {
         constant_offset |= instr->component << 16;
      }
   }

   ir_texture_opcode op = ir_texture_opcode_for_nir_texop(instr->op);

   bool is_cube_array =
      instr->op == nir_texop_txs &&
      instr->sampler_dim == GLSL_SAMPLER_DIM_CUBE &&
      instr->is_array;

   emit_texture(op, dest, dest_type, coordinate, instr->coord_components,
                shadow_comparitor,
                lod, lod2, sample_index,
                constant_offset, offset_value,
                mcs, is_cube_array,
                texture, texture_reg, sampler, sampler_reg);
}

void
vec4_visitor::nir_emit_undef(nir_ssa_undef_instr *instr)
{
   nir_ssa_values[instr->def.index] = dst_reg(VGRF, alloc.allocate(1));
}

}<|MERGE_RESOLUTION|>--- conflicted
+++ resolved
@@ -697,15 +697,10 @@
       nir_const_value *const_offset = nir_src_as_const_value(instr->src[0]);
       if (const_offset) {
          /* Offsets are in bytes but they should always be multiples of 16 */
-<<<<<<< HEAD
-         assert(const_offset->u[0] % 16 == 0);
-         src.reg_offset = const_offset->u[0] / 16;
-
-         emit(MOV(dest, src));
-=======
          assert(const_offset->u32[0] % 16 == 0);
          src.reg_offset = const_offset->u32[0] / 16;
->>>>>>> 22b343a8
+
+         emit(MOV(dest, src));
       } else {
          src_reg indirect = get_nir_src(instr->src[0], BRW_REGISTER_TYPE_UD, 1);
 
