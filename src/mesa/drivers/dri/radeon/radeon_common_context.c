/**************************************************************************

Copyright 2000, 2001 ATI Technologies Inc., Ontario, Canada, and
                     VA Linux Systems Inc., Fremont, California.
Copyright (C) The Weather Channel, Inc.  2002.  All Rights Reserved.

The Weather Channel (TM) funded Tungsten Graphics to develop the
initial release of the Radeon 8500 driver under the XFree86 license.
This notice must be preserved.

All Rights Reserved.

Permission is hereby granted, free of charge, to any person obtaining
a copy of this software and associated documentation files (the
"Software"), to deal in the Software without restriction, including
without limitation the rights to use, copy, modify, merge, publish,
distribute, sublicense, and/or sell copies of the Software, and to
permit persons to whom the Software is furnished to do so, subject to
the following conditions:

The above copyright notice and this permission notice (including the
next paragraph) shall be included in all copies or substantial
portions of the Software.

THE SOFTWARE IS PROVIDED "AS IS", WITHOUT WARRANTY OF ANY KIND,
EXPRESS OR IMPLIED, INCLUDING BUT NOT LIMITED TO THE WARRANTIES OF
MERCHANTABILITY, FITNESS FOR A PARTICULAR PURPOSE AND NONINFRINGEMENT.
IN NO EVENT SHALL THE COPYRIGHT OWNER(S) AND/OR ITS SUPPLIERS BE
LIABLE FOR ANY CLAIM, DAMAGES OR OTHER LIABILITY, WHETHER IN AN ACTION
OF CONTRACT, TORT OR OTHERWISE, ARISING FROM, OUT OF OR IN CONNECTION
WITH THE SOFTWARE OR THE USE OR OTHER DEALINGS IN THE SOFTWARE.

**************************************************************************/

#include "radeon_common.h"
#include "xmlpool.h"		/* for symbolic values of enum-type options */
#include "utils.h"
#include "vblank.h"
#include "drirenderbuffer.h"
#include "main/context.h"
#include "main/framebuffer.h"
#include "main/renderbuffer.h"
#include "main/state.h"
#include "main/simple_list.h"
#include "swrast/swrast.h"
#include "swrast_setup/swrast_setup.h"
#include "tnl/tnl.h"

#define DRIVER_DATE "20090101"

#ifndef RADEON_DEBUG
int RADEON_DEBUG = (0);
#endif


static const char* get_chip_family_name(int chip_family)
{
	switch(chip_family) {
	case CHIP_FAMILY_R100: return "R100";
	case CHIP_FAMILY_RV100: return "RV100";
	case CHIP_FAMILY_RS100: return "RS100";
	case CHIP_FAMILY_RV200: return "RV200";
	case CHIP_FAMILY_RS200: return "RS200";
	case CHIP_FAMILY_R200: return "R200";
	case CHIP_FAMILY_RV250: return "RV250";
	case CHIP_FAMILY_RS300: return "RS300";
	case CHIP_FAMILY_RV280: return "RV280";
	case CHIP_FAMILY_R300: return "R300";
	case CHIP_FAMILY_R350: return "R350";
	case CHIP_FAMILY_RV350: return "RV350";
	case CHIP_FAMILY_RV380: return "RV380";
	case CHIP_FAMILY_R420: return "R420";
	case CHIP_FAMILY_RV410: return "RV410";
	case CHIP_FAMILY_RS400: return "RS400";
	case CHIP_FAMILY_RS600: return "RS600";
	case CHIP_FAMILY_RS690: return "RS690";
	case CHIP_FAMILY_RS740: return "RS740";
	case CHIP_FAMILY_RV515: return "RV515";
	case CHIP_FAMILY_R520: return "R520";
	case CHIP_FAMILY_RV530: return "RV530";
	case CHIP_FAMILY_R580: return "R580";
	case CHIP_FAMILY_RV560: return "RV560";
	case CHIP_FAMILY_RV570: return "RV570";
	default: return "unknown";
	}
}


/* Return various strings for glGetString().
 */
static const GLubyte *radeonGetString(GLcontext * ctx, GLenum name)
{
	radeonContextPtr radeon = RADEON_CONTEXT(ctx);
	static char buffer[128];

	switch (name) {
	case GL_VENDOR:
		if (IS_R600_CLASS(radeon->radeonScreen))
			return (GLubyte *) "Advanced Micro Devices, Inc.";
		else if (IS_R300_CLASS(radeon->radeonScreen))
			return (GLubyte *) "DRI R300 Project";
		else
			return (GLubyte *) "Tungsten Graphics, Inc.";

	case GL_RENDERER:
	{
		unsigned offset;
		GLuint agp_mode = (radeon->radeonScreen->card_type==RADEON_CARD_PCI) ? 0 :
			radeon->radeonScreen->AGPMode;
		const char* chipclass;
		char hardwarename[32];

<<<<<<< HEAD
		if (IS_R600_CLASS(radeon->radeonScreen))
			chipname = "R600";
		else if (IS_R300_CLASS(radeon->radeonScreen))
			chipname = "R300";
=======
		if (IS_R300_CLASS(radeon->radeonScreen))
			chipclass = "R300";
>>>>>>> 1cd0afff
		else if (IS_R200_CLASS(radeon->radeonScreen))
			chipclass = "R200";
		else
			chipclass = "R100";

		sprintf(hardwarename, "%s (%s %04X)",
		        chipclass,
		        get_chip_family_name(radeon->radeonScreen->chip_family),
		        radeon->radeonScreen->device_id);

		offset = driGetRendererString(buffer, hardwarename, DRIVER_DATE,
					      agp_mode);

		if (IS_R600_CLASS(radeon->radeonScreen)) {
			sprintf(&buffer[offset], " TCL");
		} else if (IS_R300_CLASS(radeon->radeonScreen)) {
			sprintf(&buffer[offset], " %sTCL",
				(radeon->radeonScreen->chip_flags & RADEON_CHIPSET_TCL)
				? "" : "NO-");
		} else {
			sprintf(&buffer[offset], " %sTCL",
				!(radeon->TclFallback & RADEON_TCL_FALLBACK_TCL_DISABLE)
				? "" : "NO-");
		}

		if (radeon->radeonScreen->driScreen->dri2.enabled)
			strcat(buffer, " DRI2");

		return (GLubyte *) buffer;
	}

	default:
		return NULL;
	}
}

/* Initialize the driver's misc functions.
 */
static void radeonInitDriverFuncs(struct dd_function_table *functions)
{
	functions->GetString = radeonGetString;
}

/**
 * Create and initialize all common fields of the context,
 * including the Mesa context itself.
 */
GLboolean radeonInitContext(radeonContextPtr radeon,
			    struct dd_function_table* functions,
			    const __GLcontextModes * glVisual,
			    __DRIcontextPrivate * driContextPriv,
			    void *sharedContextPrivate)
{
	__DRIscreenPrivate *sPriv = driContextPriv->driScreenPriv;
	radeonScreenPtr screen = (radeonScreenPtr) (sPriv->private);
	GLcontext* ctx;
	GLcontext* shareCtx;
	int fthrottle_mode;

	/* Fill in additional standard functions. */
	radeonInitDriverFuncs(functions);

	radeon->radeonScreen = screen;
	/* Allocate and initialize the Mesa context */
	if (sharedContextPrivate)
		shareCtx = ((radeonContextPtr)sharedContextPrivate)->glCtx;
	else
		shareCtx = NULL;
	radeon->glCtx = _mesa_create_context(glVisual, shareCtx,
					    functions, (void *)radeon);
	if (!radeon->glCtx)
		return GL_FALSE;

	ctx = radeon->glCtx;
	driContextPriv->driverPrivate = radeon;

	/* DRI fields */
	radeon->dri.context = driContextPriv;
	radeon->dri.screen = sPriv;
	radeon->dri.hwContext = driContextPriv->hHWContext;
	radeon->dri.hwLock = &sPriv->pSAREA->lock;
	radeon->dri.fd = sPriv->fd;
	radeon->dri.drmMinor = sPriv->drm_version.minor;

	radeon->sarea = (drm_radeon_sarea_t *) ((GLubyte *) sPriv->pSAREA +
					       screen->sarea_priv_offset);

	/* Setup IRQs */
	fthrottle_mode = driQueryOptioni(&radeon->optionCache, "fthrottle_mode");
	radeon->iw.irq_seq = -1;
	radeon->irqsEmitted = 0;
	radeon->do_irqs = (fthrottle_mode == DRI_CONF_FTHROTTLE_IRQS &&
			  radeon->radeonScreen->irq);

	radeon->do_usleeps = (fthrottle_mode == DRI_CONF_FTHROTTLE_USLEEPS);

	if (!radeon->do_irqs)
		fprintf(stderr,
			"IRQ's not enabled, falling back to %s: %d %d\n",
			radeon->do_usleeps ? "usleeps" : "busy waits",
			fthrottle_mode, radeon->radeonScreen->irq);

        radeon->texture_depth = driQueryOptioni (&radeon->optionCache,
					        "texture_depth");
        if (radeon->texture_depth == DRI_CONF_TEXTURE_DEPTH_FB)
                radeon->texture_depth = ( glVisual->rgbBits > 16 ) ?
	        DRI_CONF_TEXTURE_DEPTH_32 : DRI_CONF_TEXTURE_DEPTH_16;

	radeon->texture_row_align = 32;

	return GL_TRUE;
}



/**
 * Destroy the command buffer and state atoms.
 */
static void radeon_destroy_atom_list(radeonContextPtr radeon)
{
	struct radeon_state_atom *atom;

	foreach(atom, &radeon->hw.atomlist) {
		FREE(atom->cmd);
		if (atom->lastcmd)
			FREE(atom->lastcmd);
	}

}

/**
 * Cleanup common context fields.
 * Called by r200DestroyContext/r300DestroyContext
 */
void radeonDestroyContext(__DRIcontextPrivate *driContextPriv )
{
#ifdef RADEON_BO_TRACK
	FILE *track;
#endif
	GET_CURRENT_CONTEXT(ctx);
	radeonContextPtr radeon = (radeonContextPtr) driContextPriv->driverPrivate;
	radeonContextPtr current = ctx ? RADEON_CONTEXT(ctx) : NULL;

    /* +r6/r7 */
    __DRIscreenPrivate *sPriv = driContextPriv->driScreenPriv;
	radeonScreenPtr screen = (radeonScreenPtr) (sPriv->private);
    /* --------- */

	if (radeon == current) {
		radeon_firevertices(radeon);
		_mesa_make_current(NULL, NULL, NULL);
	}

	assert(radeon);
	if (radeon) 
    {

#if RADEON_COMMON && defined(RADEON_COMMON_FOR_R600) /* +r6/r7 */
	    if (IS_R600_CLASS(screen))
        {
		r600DestroyContext(driContextPriv);
        }
#endif

		if (radeon->dma.current) {
			rcommonFlushCmdBuf( radeon, __FUNCTION__ );
		}

		radeonReleaseArrays(radeon->glCtx, ~0);

		if (radeon->vtbl.free_context)
			radeon->vtbl.free_context(radeon->glCtx);
		_swsetup_DestroyContext( radeon->glCtx );
		_tnl_DestroyContext( radeon->glCtx );
		_vbo_DestroyContext( radeon->glCtx );
		_swrast_DestroyContext( radeon->glCtx );

		/* free atom list */
		/* free the Mesa context */
		_mesa_destroy_context(radeon->glCtx);

		/* _mesa_destroy_context() might result in calls to functions that
		 * depend on the DriverCtx, so don't set it to NULL before.
		 *
		 * radeon->glCtx->DriverCtx = NULL;
		 */
		/* free the option cache */
		driDestroyOptionCache(&radeon->optionCache);

		rcommonDestroyCmdBuf(radeon);

#if RADEON_COMMON && defined(RADEON_COMMON_FOR_R600) /* +r6/r7 */
	    if (!IS_R600_CLASS(screen))
#endif
		radeon_destroy_atom_list(radeon);

		if (radeon->state.scissor.pClipRects) {
			FREE(radeon->state.scissor.pClipRects);
			radeon->state.scissor.pClipRects = 0;
		}
	}
#ifdef RADEON_BO_TRACK
	track = fopen("/tmp/tracklog", "w");
	if (track) {
		radeon_tracker_print(&radeon->radeonScreen->bom->tracker, track);
		fclose(track);
	}
#endif
	FREE(radeon);
}

/* Force the context `c' to be unbound from its buffer.
 */
GLboolean radeonUnbindContext(__DRIcontextPrivate * driContextPriv)
{
	radeonContextPtr radeon = (radeonContextPtr) driContextPriv->driverPrivate;

	if (RADEON_DEBUG & DEBUG_DRI)
		fprintf(stderr, "%s ctx %p\n", __FUNCTION__,
			radeon->glCtx);

	return GL_TRUE;
}


static void
radeon_make_kernel_renderbuffer_current(radeonContextPtr radeon,
					struct radeon_framebuffer *draw)
{
	/* if radeon->fake */
	struct radeon_renderbuffer *rb;

	if ((rb = (void *)draw->base.Attachment[BUFFER_FRONT_LEFT].Renderbuffer)) {
		if (!rb->bo) {
#ifdef RADEON_DEBUG_BO
            rb->bo = radeon_bo_open(radeon->radeonScreen->bom,
						radeon->radeonScreen->frontOffset,
						0,
						0,
						RADEON_GEM_DOMAIN_VRAM,
						0,
                        "Front Buf");
#else
			rb->bo = radeon_bo_open(radeon->radeonScreen->bom,
						radeon->radeonScreen->frontOffset,
						0,
						0,
						RADEON_GEM_DOMAIN_VRAM,
						0);
#endif /* RADEON_DEBUG_BO */
		}
		rb->cpp = radeon->radeonScreen->cpp;
		rb->pitch = radeon->radeonScreen->frontPitch * rb->cpp;
	}
	if ((rb = (void *)draw->base.Attachment[BUFFER_BACK_LEFT].Renderbuffer)) {
		if (!rb->bo) {
#ifdef RADEON_DEBUG_BO
			rb->bo = radeon_bo_open(radeon->radeonScreen->bom,
						radeon->radeonScreen->backOffset,
						0,
						0,
						RADEON_GEM_DOMAIN_VRAM,
						0,
                        "Back Buf");
#else
            rb->bo = radeon_bo_open(radeon->radeonScreen->bom,
						radeon->radeonScreen->backOffset,
						0,
						0,
						RADEON_GEM_DOMAIN_VRAM,
						0);
#endif /* RADEON_DEBUG_BO */
		}
		rb->cpp = radeon->radeonScreen->cpp;
		rb->pitch = radeon->radeonScreen->backPitch * rb->cpp;
	}
	if ((rb = (void *)draw->base.Attachment[BUFFER_DEPTH].Renderbuffer)) {
		if (!rb->bo) {
#ifdef RADEON_DEBUG_BO
            rb->bo = radeon_bo_open(radeon->radeonScreen->bom,
						radeon->radeonScreen->depthOffset,
						0,
						0,
						RADEON_GEM_DOMAIN_VRAM,
						0,
                        "Z Buf");
#else
			rb->bo = radeon_bo_open(radeon->radeonScreen->bom,
						radeon->radeonScreen->depthOffset,
						0,
						0,
						RADEON_GEM_DOMAIN_VRAM,
						0);
#endif /* RADEON_DEBUG_BO */
		}
		rb->cpp = radeon->radeonScreen->cpp;
		rb->pitch = radeon->radeonScreen->depthPitch * rb->cpp;
	}
	if ((rb = (void *)draw->base.Attachment[BUFFER_STENCIL].Renderbuffer)) {
		if (!rb->bo) {
#ifdef RADEON_DEBUG_BO
            rb->bo = radeon_bo_open(radeon->radeonScreen->bom,
						radeon->radeonScreen->depthOffset,
						0,
						0,
						RADEON_GEM_DOMAIN_VRAM,
						0,
                        "Stencil Buf");
#else
			rb->bo = radeon_bo_open(radeon->radeonScreen->bom,
						radeon->radeonScreen->depthOffset,
						0,
						0,
						RADEON_GEM_DOMAIN_VRAM,
						0);
#endif /* RADEON_DEBUG_BO */
		}
		rb->cpp = radeon->radeonScreen->cpp;
		rb->pitch = radeon->radeonScreen->depthPitch * rb->cpp;
	}
}

static void
radeon_make_renderbuffer_current(radeonContextPtr radeon,
				 struct radeon_framebuffer *draw)
{
	int size = 4096*4096*4;
	/* if radeon->fake */
	struct radeon_renderbuffer *rb;

	if (radeon->radeonScreen->kernel_mm) {
		radeon_make_kernel_renderbuffer_current(radeon, draw);
		return;
	}


	if ((rb = (void *)draw->base.Attachment[BUFFER_FRONT_LEFT].Renderbuffer)) {
		if (!rb->bo) {
#ifdef RADEON_DEBUG_BO
            rb->bo = radeon_bo_open(radeon->radeonScreen->bom,
						radeon->radeonScreen->frontOffset +
						radeon->radeonScreen->fbLocation,
						size,
						4096,
						RADEON_GEM_DOMAIN_VRAM,
						0,
                        "Front Buf");
#else
			rb->bo = radeon_bo_open(radeon->radeonScreen->bom,
						radeon->radeonScreen->frontOffset +
						radeon->radeonScreen->fbLocation,
						size,
						4096,
						RADEON_GEM_DOMAIN_VRAM,
						0);
#endif /* RADEON_DEBUG_BO */
		}
		rb->cpp = radeon->radeonScreen->cpp;
		rb->pitch = radeon->radeonScreen->frontPitch * rb->cpp;
	}
	if ((rb = (void *)draw->base.Attachment[BUFFER_BACK_LEFT].Renderbuffer)) {
		if (!rb->bo) {
#ifdef RADEON_DEBUG_BO
            rb->bo = radeon_bo_open(radeon->radeonScreen->bom,
						radeon->radeonScreen->backOffset +
						radeon->radeonScreen->fbLocation,
						size,
						4096,
						RADEON_GEM_DOMAIN_VRAM,
						0,
                        "Back Buf");
#else
			rb->bo = radeon_bo_open(radeon->radeonScreen->bom,
						radeon->radeonScreen->backOffset +
						radeon->radeonScreen->fbLocation,
						size,
						4096,
						RADEON_GEM_DOMAIN_VRAM,
						0);
#endif /* RADEON_DEBUG_BO */
		}
		rb->cpp = radeon->radeonScreen->cpp;
		rb->pitch = radeon->radeonScreen->backPitch * rb->cpp;
	}
	if ((rb = (void *)draw->base.Attachment[BUFFER_DEPTH].Renderbuffer)) {
		if (!rb->bo) {
#ifdef RADEON_DEBUG_BO
			rb->bo = radeon_bo_open(radeon->radeonScreen->bom,
						radeon->radeonScreen->depthOffset +
						radeon->radeonScreen->fbLocation,
						size,
						4096,
						RADEON_GEM_DOMAIN_VRAM,
						0,
                        "Z Buf");
#else
            rb->bo = radeon_bo_open(radeon->radeonScreen->bom,
						radeon->radeonScreen->depthOffset +
						radeon->radeonScreen->fbLocation,
						size,
						4096,
						RADEON_GEM_DOMAIN_VRAM,
						0);
#endif /* RADEON_DEBUG_BO */
		}
		rb->cpp = radeon->radeonScreen->cpp;
		rb->pitch = radeon->radeonScreen->depthPitch * rb->cpp;
	}
	if ((rb = (void *)draw->base.Attachment[BUFFER_STENCIL].Renderbuffer)) {
		if (!rb->bo) {
#ifdef RADEON_DEBUG_BO
			rb->bo = radeon_bo_open(radeon->radeonScreen->bom,
						radeon->radeonScreen->depthOffset +
						radeon->radeonScreen->fbLocation,
						size,
						4096,
						RADEON_GEM_DOMAIN_VRAM,
						0,
                        "Stencil Buf");
#else
            rb->bo = radeon_bo_open(radeon->radeonScreen->bom,
						radeon->radeonScreen->depthOffset +
						radeon->radeonScreen->fbLocation,
						size,
						4096,
						RADEON_GEM_DOMAIN_VRAM,
						0);
#endif /* RADEON_DEBUG_BO */
		}
		rb->cpp = radeon->radeonScreen->cpp;
		rb->pitch = radeon->radeonScreen->depthPitch * rb->cpp;
	}
}

static unsigned
radeon_bits_per_pixel(const struct radeon_renderbuffer *rb)
{
   switch (rb->base._ActualFormat) {
   case GL_RGB5:
   case GL_DEPTH_COMPONENT16:
      return 16;
   case GL_RGB8:
   case GL_RGBA8:
   case GL_DEPTH_COMPONENT24:
   case GL_DEPTH24_STENCIL8_EXT:
   case GL_STENCIL_INDEX8_EXT:
      return 32;
   default:
      return 0;
   }
}

void
radeon_update_renderbuffers(__DRIcontext *context, __DRIdrawable *drawable)
{
	unsigned int attachments[10];
	__DRIbuffer *buffers = NULL;
	__DRIscreen *screen;
	struct radeon_renderbuffer *rb;
	int i, count;
	struct radeon_framebuffer *draw;
	radeonContextPtr radeon;
	char *regname;
	struct radeon_bo *depth_bo = NULL, *bo;

	if (RADEON_DEBUG & DEBUG_DRI)
	    fprintf(stderr, "enter %s, drawable %p\n", __func__, drawable);

	draw = drawable->driverPrivate;
	screen = context->driScreenPriv;
	radeon = (radeonContextPtr) context->driverPrivate;

	if (screen->dri2.loader
	   && (screen->dri2.loader->base.version > 2)
	   && (screen->dri2.loader->getBuffersWithFormat != NULL)) {
		struct radeon_renderbuffer *depth_rb;
		struct radeon_renderbuffer *stencil_rb;

		i = 0;
		if ((radeon->is_front_buffer_rendering || !draw->color_rb[1])
			&& draw->color_rb[0]) {
			attachments[i++] = __DRI_BUFFER_FRONT_LEFT;
			attachments[i++] = radeon_bits_per_pixel(draw->color_rb[0]);
		}

		if (draw->color_rb[1]) {
			attachments[i++] = __DRI_BUFFER_BACK_LEFT;
			attachments[i++] = radeon_bits_per_pixel(draw->color_rb[1]);
		}

		depth_rb = radeon_get_renderbuffer(&draw->base, BUFFER_DEPTH);
		stencil_rb = radeon_get_renderbuffer(&draw->base, BUFFER_STENCIL);

		if ((depth_rb != NULL) && (stencil_rb != NULL)) {
			attachments[i++] = __DRI_BUFFER_DEPTH_STENCIL;
			attachments[i++] = radeon_bits_per_pixel(depth_rb);
		} else if (depth_rb != NULL) {
			attachments[i++] = __DRI_BUFFER_DEPTH;
			attachments[i++] = radeon_bits_per_pixel(depth_rb);
		} else if (stencil_rb != NULL) {
			attachments[i++] = __DRI_BUFFER_STENCIL;
			attachments[i++] = radeon_bits_per_pixel(stencil_rb);
		}

		buffers = (*screen->dri2.loader->getBuffersWithFormat)(drawable,
								&drawable->w,
								&drawable->h,
								attachments, i / 2,
								&count,
								drawable->loaderPrivate);
	} else if (screen->dri2.loader) {
		i = 0;
		if (draw->color_rb[0])
			attachments[i++] = __DRI_BUFFER_FRONT_LEFT;
		if (draw->color_rb[1])
			attachments[i++] = __DRI_BUFFER_BACK_LEFT;
		if (radeon_get_renderbuffer(&draw->base, BUFFER_DEPTH))
			attachments[i++] = __DRI_BUFFER_DEPTH;
		if (radeon_get_renderbuffer(&draw->base, BUFFER_STENCIL))
			attachments[i++] = __DRI_BUFFER_STENCIL;

		buffers = (*screen->dri2.loader->getBuffers)(drawable,
								 &drawable->w,
								 &drawable->h,
								 attachments, i,
								 &count,
								 drawable->loaderPrivate);
	}

	if (buffers == NULL)
		return;

	/* set one cliprect to cover the whole drawable */
	drawable->x = 0;
	drawable->y = 0;
	drawable->backX = 0;
	drawable->backY = 0;
	drawable->numClipRects = 1;
	drawable->pClipRects[0].x1 = 0;
	drawable->pClipRects[0].y1 = 0;
	drawable->pClipRects[0].x2 = drawable->w;
	drawable->pClipRects[0].y2 = drawable->h;
	drawable->numBackClipRects = 1;
	drawable->pBackClipRects[0].x1 = 0;
	drawable->pBackClipRects[0].y1 = 0;
	drawable->pBackClipRects[0].x2 = drawable->w;
	drawable->pBackClipRects[0].y2 = drawable->h;
	for (i = 0; i < count; i++) {
		switch (buffers[i].attachment) {
		case __DRI_BUFFER_FRONT_LEFT:
			rb = draw->color_rb[0];
			regname = "dri2 front buffer";
			break;
		case __DRI_BUFFER_FAKE_FRONT_LEFT:
			rb = draw->color_rb[0];
			regname = "dri2 fake front buffer";
			break;
		case __DRI_BUFFER_BACK_LEFT:
			rb = draw->color_rb[1];
			regname = "dri2 back buffer";
			break;
		case __DRI_BUFFER_DEPTH:
			rb = radeon_get_renderbuffer(&draw->base, BUFFER_DEPTH);
			regname = "dri2 depth buffer";
			break;
		case __DRI_BUFFER_DEPTH_STENCIL:
			rb = radeon_get_renderbuffer(&draw->base, BUFFER_DEPTH);
			regname = "dri2 depth / stencil buffer";
			break;
		case __DRI_BUFFER_STENCIL:
			rb = radeon_get_renderbuffer(&draw->base, BUFFER_STENCIL);
			regname = "dri2 stencil buffer";
			break;
		case __DRI_BUFFER_ACCUM:
		default:
			fprintf(stderr,
				"unhandled buffer attach event, attacment type %d\n",
				buffers[i].attachment);
			return;
		}

		if (rb == NULL)
			continue;

		if (rb->bo) {
			uint32_t name = radeon_gem_name_bo(rb->bo);
			if (name == buffers[i].name)
				continue;
		}

		if (RADEON_DEBUG & DEBUG_DRI)
			fprintf(stderr,
				"attaching buffer %s, %d, at %d, cpp %d, pitch %d\n",
				regname, buffers[i].name, buffers[i].attachment,
				buffers[i].cpp, buffers[i].pitch);

		rb->cpp = buffers[i].cpp;
		rb->pitch = buffers[i].pitch;
		rb->width = drawable->w;
		rb->height = drawable->h;
		rb->has_surface = 0;

		if (buffers[i].attachment == __DRI_BUFFER_STENCIL && depth_bo) {
			if (RADEON_DEBUG & DEBUG_DRI)
				fprintf(stderr, "(reusing depth buffer as stencil)\n");
			bo = depth_bo;
			radeon_bo_ref(bo);
		} else {
#ifdef RADEON_DEBUG_BO
            bo = radeon_bo_open(radeon->radeonScreen->bom,
						buffers[i].name,
						0,
						0,
						RADEON_GEM_DOMAIN_VRAM,
						buffers[i].flags,
                        regname);
#else
			bo = radeon_bo_open(radeon->radeonScreen->bom,
						buffers[i].name,
						0,
						0,
						RADEON_GEM_DOMAIN_VRAM,
						buffers[i].flags);
#endif /* RADEON_DEBUG_BO */
			if (bo == NULL) {

				fprintf(stderr, "failed to attach %s %d\n",
					regname, buffers[i].name);

			}
		}

		if (buffers[i].attachment == __DRI_BUFFER_DEPTH) {
			if (draw->base.Visual.depthBits == 16)
				rb->cpp = 2;
			depth_bo = bo;
		}

		radeon_renderbuffer_set_bo(rb, bo);
		radeon_bo_unref(bo);

		if (buffers[i].attachment == __DRI_BUFFER_DEPTH_STENCIL) {
			rb = radeon_get_renderbuffer(&draw->base, BUFFER_STENCIL);
			if (rb != NULL) {
				struct radeon_bo *stencil_bo = NULL;

				if (rb->bo) {
					uint32_t name = radeon_gem_name_bo(rb->bo);
					if (name == buffers[i].name)
						continue;
				}

				stencil_bo = bo;
				radeon_bo_ref(stencil_bo);
				radeon_renderbuffer_set_bo(rb, stencil_bo);
				radeon_bo_unref(stencil_bo);
			}
		}
	}

	driUpdateFramebufferSize(radeon->glCtx, drawable);
}

/* Force the context `c' to be the current context and associate with it
 * buffer `b'.
 */
GLboolean radeonMakeCurrent(__DRIcontextPrivate * driContextPriv,
			    __DRIdrawablePrivate * driDrawPriv,
			    __DRIdrawablePrivate * driReadPriv)
{
	radeonContextPtr radeon;
	struct radeon_framebuffer *drfb;
	struct gl_framebuffer *readfb;

	if (!driContextPriv) {
		if (RADEON_DEBUG & DEBUG_DRI)
			fprintf(stderr, "%s ctx is null\n", __FUNCTION__);
		_mesa_make_current(NULL, NULL, NULL);
		return GL_TRUE;
	}

	radeon = (radeonContextPtr) driContextPriv->driverPrivate;
	drfb = driDrawPriv->driverPrivate;
	readfb = driReadPriv->driverPrivate;

	if (driContextPriv->driScreenPriv->dri2.enabled) {
		radeon_update_renderbuffers(driContextPriv, driDrawPriv);
		if (driDrawPriv != driReadPriv)
			radeon_update_renderbuffers(driContextPriv, driReadPriv);
		_mesa_reference_renderbuffer(&radeon->state.color.rb,
			&(radeon_get_renderbuffer(&drfb->base, BUFFER_BACK_LEFT)->base));
		_mesa_reference_renderbuffer(&radeon->state.depth.rb,
			&(radeon_get_renderbuffer(&drfb->base, BUFFER_DEPTH)->base));
	} else {
		radeon_make_renderbuffer_current(radeon, drfb);
	}

	if (RADEON_DEBUG & DEBUG_DRI)
	     fprintf(stderr, "%s ctx %p dfb %p rfb %p\n", __FUNCTION__, radeon->glCtx, drfb, readfb);

	driUpdateFramebufferSize(radeon->glCtx, driDrawPriv);
	if (driReadPriv != driDrawPriv)
		driUpdateFramebufferSize(radeon->glCtx, driReadPriv);

	_mesa_make_current(radeon->glCtx, &drfb->base, readfb);

	_mesa_update_state(radeon->glCtx);

	if (radeon->glCtx->DrawBuffer == &drfb->base) {
		if (driDrawPriv->swap_interval == (unsigned)-1) {
			int i;
			driDrawPriv->vblFlags =
				(radeon->radeonScreen->irq != 0)
				? driGetDefaultVBlankFlags(&radeon->
							   optionCache)
				: VBLANK_FLAG_NO_IRQ;

			driDrawableInitVBlank(driDrawPriv);
			drfb->vbl_waited = driDrawPriv->vblSeq;

			for (i = 0; i < 2; i++) {
				if (drfb->color_rb[i])
					drfb->color_rb[i]->vbl_pending = driDrawPriv->vblSeq;
			}

		}

		radeon_window_moved(radeon);
		radeon_draw_buffer(radeon->glCtx, &drfb->base);
	}


	if (RADEON_DEBUG & DEBUG_DRI)
		fprintf(stderr, "End %s\n", __FUNCTION__);

	return GL_TRUE;
}
<|MERGE_RESOLUTION|>--- conflicted
+++ resolved
@@ -110,15 +110,10 @@
 		const char* chipclass;
 		char hardwarename[32];
 
-<<<<<<< HEAD
 		if (IS_R600_CLASS(radeon->radeonScreen))
-			chipname = "R600";
+			chipclass = "R600";
 		else if (IS_R300_CLASS(radeon->radeonScreen))
-			chipname = "R300";
-=======
-		if (IS_R300_CLASS(radeon->radeonScreen))
 			chipclass = "R300";
->>>>>>> 1cd0afff
 		else if (IS_R200_CLASS(radeon->radeonScreen))
 			chipclass = "R200";
 		else
