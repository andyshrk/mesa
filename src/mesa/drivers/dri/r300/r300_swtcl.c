/**************************************************************************

Copyright (C) 2007 Dave Airlie

All Rights Reserved.

Permission is hereby granted, free of charge, to any person obtaining a
copy of this software and associated documentation files (the "Software"),
to deal in the Software without restriction, including without limitation
on the rights to use, copy, modify, merge, publish, distribute, sub
license, and/or sell copies of the Software, and to permit persons to whom
the Software is furnished to do so, subject to the following conditions:

The above copyright notice and this permission notice (including the next
paragraph) shall be included in all copies or substantial portions of the
Software.

THE SOFTWARE IS PROVIDED "AS IS", WITHOUT WARRANTY OF ANY KIND, EXPRESS OR
IMPLIED, INCLUDING BUT NOT LIMITED TO THE WARRANTIES OF MERCHANTABILITY,
FITNESS FOR A PARTICULAR PURPOSE AND NON-INFRINGEMENT. IN NO EVENT SHALL
THE COPYRIGHT OWNER(S) AND/OR ITS SUPPLIERS BE LIABLE FOR ANY CLAIM,
DAMAGES OR OTHER LIABILITY, WHETHER IN AN ACTION OF CONTRACT, TORT OR
OTHERWISE, ARISING FROM, OUT OF OR IN CONNECTION WITH THE SOFTWARE OR THE
USE OR OTHER DEALINGS IN THE SOFTWARE.

**************************************************************************/

/*
 * Authors:
 *   Dave Airlie <airlied@linux.ie>
 */

/* derived from r200 swtcl path */



#include "main/glheader.h"
#include "main/mtypes.h"
#include "main/colormac.h"
#include "main/enums.h"
#include "main/image.h"
#include "main/imports.h"
#include "main/light.h"
#include "main/macros.h"

#include "swrast/s_context.h"
#include "swrast/s_fog.h"
#include "swrast_setup/swrast_setup.h"
#include "math/m_translate.h"
#include "tnl/tnl.h"
#include "tnl/t_context.h"
#include "tnl/t_pipeline.h"

#include "r300_context.h"
#include "r300_swtcl.h"
#include "r300_state.h"
#include "r300_ioctl.h"
#include "r300_emit.h"
#include "r300_tex.h"

void r300EmitVertexAOS(r300ContextPtr rmesa, GLuint vertex_size, struct radeon_bo *bo, GLuint offset);
void r300EmitVbufPrim(r300ContextPtr rmesa, GLuint primitive, GLuint vertex_nr);
#define EMIT_ATTR( ATTR, STYLE )					\
do {									\
   rmesa->radeon.swtcl.vertex_attrs[rmesa->radeon.swtcl.vertex_attr_count].attrib = (ATTR);	\
   rmesa->radeon.swtcl.vertex_attrs[rmesa->radeon.swtcl.vertex_attr_count].format = (STYLE);	\
   rmesa->radeon.swtcl.vertex_attr_count++;					\
} while (0)

#define EMIT_PAD( N )							\
do {									\
   rmesa->radeon.swtcl.vertex_attrs[rmesa->radeon.swtcl.vertex_attr_count].attrib = 0;		\
   rmesa->radeon.swtcl.vertex_attrs[rmesa->radeon.swtcl.vertex_attr_count].format = EMIT_PAD;	\
   rmesa->radeon.swtcl.vertex_attrs[rmesa->radeon.swtcl.vertex_attr_count].offset = (N);		\
   rmesa->radeon.swtcl.vertex_attr_count++;					\
} while (0)

static void r300SetVertexFormat( GLcontext *ctx )
{
	r300ContextPtr rmesa = R300_CONTEXT( ctx );
	TNLcontext *tnl = TNL_CONTEXT(ctx);
	struct vertex_buffer *VB = &tnl->vb;
	DECLARE_RENDERINPUTS(index_bitset);
	GLuint InputsRead = 0, OutputsWritten = 0;
<<<<<<< HEAD
	int vap_fmt_0 = 0;
=======
	int vap_fmt_1 = 0;
>>>>>>> 114bb543
	int offset = 0;
	int vte = 0;
	int fog_id;
	GLint inputs[VERT_ATTRIB_MAX];
	GLint tab[VERT_ATTRIB_MAX];
	int swizzle[VERT_ATTRIB_MAX][4];
	GLuint i, nr;
	GLuint sz;

	DECLARE_RENDERINPUTS(render_inputs_bitset);
	RENDERINPUTS_COPY(render_inputs_bitset, tnl->render_inputs_bitset);
	RENDERINPUTS_COPY( index_bitset, tnl->render_inputs_bitset );
	RENDERINPUTS_COPY(rmesa->state.render_inputs_bitset, render_inputs_bitset);

	vte = rmesa->hw.vte.cmd[1];
	vte &= ~(R300_VTX_XY_FMT | R300_VTX_Z_FMT | R300_VTX_W0_FMT);
	/* Important:
	 */
	if ( VB->NdcPtr != NULL ) {
		VB->AttribPtr[VERT_ATTRIB_POS] = VB->NdcPtr;
		vte |= R300_VTX_XY_FMT | R300_VTX_Z_FMT;
	}
	else {
		VB->AttribPtr[VERT_ATTRIB_POS] = VB->ClipPtr;
		vte |= R300_VTX_W0_FMT;
	}

	assert( VB->AttribPtr[VERT_ATTRIB_POS] != NULL );
	rmesa->radeon.swtcl.vertex_attr_count = 0;

	/* EMIT_ATTR's must be in order as they tell t_vertex.c how to
	 * build up a hardware vertex.
	 */
	if (RENDERINPUTS_TEST( index_bitset, _TNL_ATTRIB_POS)) {
		sz = VB->AttribPtr[VERT_ATTRIB_POS]->size;
		InputsRead |= 1 << VERT_ATTRIB_POS;
		OutputsWritten |= 1 << VERT_RESULT_HPOS;
		EMIT_ATTR( _TNL_ATTRIB_POS, EMIT_1F + sz - 1 );
		offset = sz;
	} else {
		offset = 4;
		EMIT_PAD(4 * sizeof(float));
	}
/*
	if (RENDERINPUTS_TEST( index_bitset, _TNL_ATTRIB_POINTSIZE )) {
		EMIT_ATTR( _TNL_ATTRIB_POINTSIZE, EMIT_1F );
		offset += 1;
	}
*/
	if (RENDERINPUTS_TEST(index_bitset, _TNL_ATTRIB_COLOR0)) {
		sz = VB->AttribPtr[VERT_ATTRIB_COLOR0]->size;
	        rmesa->swtcl.coloroffset = offset;
		InputsRead |= 1 << VERT_ATTRIB_COLOR0;
		OutputsWritten |= 1 << VERT_RESULT_COL0;
		EMIT_ATTR( _TNL_ATTRIB_COLOR0, EMIT_1F + sz - 1 );
		offset += sz;
	}

	rmesa->swtcl.specoffset = 0;
	if (RENDERINPUTS_TEST( index_bitset, _TNL_ATTRIB_COLOR1 )) {
		sz = VB->AttribPtr[VERT_ATTRIB_COLOR1]->size;
		rmesa->swtcl.specoffset = offset;
		EMIT_ATTR( _TNL_ATTRIB_COLOR1, EMIT_1F + sz - 1 );
		InputsRead |= 1 << VERT_ATTRIB_COLOR1;
		OutputsWritten |= 1 << VERT_RESULT_COL1;
	}

	fog_id = -1;
	if (RENDERINPUTS_TEST(index_bitset, _TNL_ATTRIB_FOG)) {
		/* find first free tex coord slot */
		if (RENDERINPUTS_TEST_RANGE( index_bitset, _TNL_FIRST_TEX, _TNL_LAST_TEX )) {
			int i;
			for (i = 0; i < ctx->Const.MaxTextureUnits; i++) {
				if (!RENDERINPUTS_TEST( index_bitset, _TNL_ATTRIB_TEX(i) )) {
					fog_id = i;
					break;
				}
			}
		} else {
			fog_id = 0;
		}

		if (fog_id == -1) {
			fprintf(stderr, "\tout of free texcoords to do fog\n");
			_mesa_exit(-1);
		}

		sz = VB->AttribPtr[VERT_ATTRIB_FOG]->size;
		EMIT_ATTR( _TNL_ATTRIB_FOG, EMIT_1F + sz - 1);
		InputsRead |= 1 << VERT_ATTRIB_FOG;
		OutputsWritten |= 1 << VERT_RESULT_FOGC;
		vap_fmt_1 |= sz << (3 * fog_id);
	}

	if (RENDERINPUTS_TEST_RANGE( index_bitset, _TNL_FIRST_TEX, _TNL_LAST_TEX )) {
		int i;

		for (i = 0; i < ctx->Const.MaxTextureUnits; i++) {
			if (RENDERINPUTS_TEST( index_bitset, _TNL_ATTRIB_TEX(i) )) {
				sz = VB->TexCoordPtr[i]->size;
				InputsRead |= 1 << (VERT_ATTRIB_TEX0 + i);
				OutputsWritten |= 1 << (VERT_RESULT_TEX0 + i);
				EMIT_ATTR( _TNL_ATTRIB_TEX0+i, EMIT_1F + sz - 1 );
				vap_fmt_1 |= sz << (3 * i);
			}
		}
	}

	/* RS can't put fragment position on the pixel stack, so stuff it in texcoord if needed */
	if (RENDERINPUTS_TEST( index_bitset, _TNL_ATTRIB_POS) && (ctx->FragmentProgram._Current->Base.InputsRead & FRAG_BIT_WPOS)) {
		int first_free_tex = -1;
		if (fog_id >= 0) {
			first_free_tex = fog_id+1;
		} else {
			if (RENDERINPUTS_TEST_RANGE( index_bitset, _TNL_FIRST_TEX, _TNL_LAST_TEX )) {
				int i;
				for (i = 0; i < ctx->Const.MaxTextureUnits; i++) {
					if (!RENDERINPUTS_TEST( index_bitset, _TNL_ATTRIB_TEX(i) )) {
						first_free_tex = i;
						break;
					}
				}
			} else {
				first_free_tex = 0;
			}
		}

		if (first_free_tex == -1) {
			fprintf(stderr, "\tout of free texcoords to write w pos\n");
			_mesa_exit(-1);
		}

		sz = VB->AttribPtr[VERT_ATTRIB_POS]->size;
		InputsRead |= 1 << (VERT_ATTRIB_TEX0 + first_free_tex);
		OutputsWritten |= 1 << (VERT_RESULT_TEX0 + first_free_tex);
		EMIT_ATTR( _TNL_ATTRIB_POS, EMIT_1F + sz - 1 );
		vap_fmt_1 |= sz << (3 * first_free_tex);
	}

	for (i = 0, nr = 0; i < VERT_ATTRIB_MAX; i++) {
		if (InputsRead & (1 << i)) {
			inputs[i] = nr++;
		} else {
			inputs[i] = -1;
		}
	}

	/* Fixed, apply to vir0 only */
	if (InputsRead & (1 << VERT_ATTRIB_POS))
		inputs[VERT_ATTRIB_POS] = 0;
	if (InputsRead & (1 << VERT_ATTRIB_COLOR0))
		inputs[VERT_ATTRIB_COLOR0] = 2;
	if (InputsRead & (1 << VERT_ATTRIB_COLOR1))
		inputs[VERT_ATTRIB_COLOR1] = 3;
	if (InputsRead & (1 << VERT_ATTRIB_FOG))
		inputs[VERT_ATTRIB_FOG] = 6 + fog_id;
	for (i = VERT_ATTRIB_TEX0; i <= VERT_ATTRIB_TEX7; i++)
		if (InputsRead & (1 << i))
			inputs[i] = 6 + (i - VERT_ATTRIB_TEX0);

	for (i = 0, nr = 0; i < VERT_ATTRIB_MAX; i++) {
		if (InputsRead & (1 << i)) {
			tab[nr++] = i;
		}
	}

	for (i = 0; i < nr; i++) {
		int ci;

		swizzle[i][0] = SWIZZLE_ZERO;
		swizzle[i][1] = SWIZZLE_ZERO;
		swizzle[i][2] = SWIZZLE_ZERO;
		swizzle[i][3] = SWIZZLE_ONE;

		for (ci = 0; ci < VB->AttribPtr[tab[i]]->size; ci++) {
			swizzle[i][ci] = ci;
		}
	}

	R300_NEWPRIM(rmesa);
	if (rmesa->radeon.radeonScreen->kernel_mm) {
		R300_STATECHANGE(rmesa, vir[0]);
		rmesa->hw.vir[0].cmd[0] &= 0xC000FFFF;
		rmesa->hw.vir[1].cmd[0] &= 0xC000FFFF;
		rmesa->hw.vir[0].cmd[0] |=
			(r300VAPInputRoute0(&rmesa->hw.vir[0].cmd[R300_VIR_CNTL_0],
					    VB->AttribPtr, inputs, tab, nr) & 0x3FFF) << 16;
		R300_STATECHANGE(rmesa, vir[1]);
		rmesa->hw.vir[1].cmd[0] |=
			(r300VAPInputRoute1(&rmesa->hw.vir[1].cmd[R300_VIR_CNTL_0], swizzle,
					    nr) & 0x3FFF) << 16;
	} else {
		R300_STATECHANGE(rmesa, vir[0]);
		((drm_r300_cmd_header_t *) rmesa->hw.vir[0].cmd)->packet0.count =
		r300VAPInputRoute0(&rmesa->hw.vir[0].cmd[R300_VIR_CNTL_0],
				   VB->AttribPtr, inputs, tab, nr);
		R300_STATECHANGE(rmesa, vir[1]);
		((drm_r300_cmd_header_t *) rmesa->hw.vir[1].cmd)->packet0.count =
		r300VAPInputRoute1(&rmesa->hw.vir[1].cmd[R300_VIR_CNTL_0], swizzle,
				   nr);
<<<<<<< HEAD
	}
=======

>>>>>>> 114bb543
	R300_STATECHANGE(rmesa, vic);
	rmesa->hw.vic.cmd[R300_VIC_CNTL_0] = r300VAPInputCntl0(ctx, InputsRead);
	rmesa->hw.vic.cmd[R300_VIC_CNTL_1] = r300VAPInputCntl1(ctx, InputsRead);

	R300_STATECHANGE(rmesa, vof);
	rmesa->hw.vof.cmd[R300_VOF_CNTL_0] = r300VAPOutputCntl0(ctx, OutputsWritten);
	rmesa->hw.vof.cmd[R300_VOF_CNTL_1] = vap_fmt_1;

<<<<<<< HEAD
	rmesa->radeon.swtcl.vertex_size =
		_tnl_install_attrs( ctx,
				    rmesa->radeon.swtcl.vertex_attrs,
				    rmesa->radeon.swtcl.vertex_attr_count,
				    NULL, 0 );

	rmesa->radeon.swtcl.vertex_size /= 4;
=======
	rmesa->swtcl.vertex_size =
		_tnl_install_attrs( ctx,
				    rmesa->swtcl.vertex_attrs,
				    rmesa->swtcl.vertex_attr_count,
				    NULL, 0 );

	rmesa->swtcl.vertex_size /= 4;
>>>>>>> 114bb543

	RENDERINPUTS_COPY( rmesa->tnl_index_bitset, index_bitset );


	R300_STATECHANGE(rmesa, vte);
	rmesa->hw.vte.cmd[1] = vte;
<<<<<<< HEAD
	rmesa->hw.vte.cmd[2] = rmesa->radeon.swtcl.vertex_size;
=======
	rmesa->hw.vte.cmd[2] = rmesa->swtcl.vertex_size;
}


/* Flush vertices in the current dma region.
 */
static void flush_last_swtcl_prim( r300ContextPtr rmesa  )
{
	if (RADEON_DEBUG & DEBUG_IOCTL)
		fprintf(stderr, "%s\n", __FUNCTION__);

	rmesa->dma.flush = NULL;

	if (rmesa->dma.current.buf) {
		struct r300_dma_region *current = &rmesa->dma.current;
		GLuint current_offset = GET_START(current);

		assert (current->start +
			rmesa->swtcl.numverts * rmesa->swtcl.vertex_size * 4 ==
			current->ptr);

		if (rmesa->dma.current.start != rmesa->dma.current.ptr) {

			r300EnsureCmdBufSpace( rmesa, rmesa->hw.max_state_size + (12*sizeof(int)), __FUNCTION__);

			r300EmitState(rmesa);

			r300EmitVertexAOS( rmesa,
					   rmesa->swtcl.vertex_size,
					   current_offset);

			r300EmitVbufPrim( rmesa,
					  rmesa->swtcl.hw_primitive,
					  rmesa->swtcl.numverts);

			r300EmitCacheFlush(rmesa);
		}

		rmesa->swtcl.numverts = 0;
		current->start = current->ptr;
	}
}

/* Alloc space in the current dma region.
 */
static void *
r300AllocDmaLowVerts( r300ContextPtr rmesa, int nverts, int vsize )
{
	GLuint bytes = vsize * nverts;

	if ( rmesa->dma.current.ptr + bytes > rmesa->dma.current.end )
		r300RefillCurrentDmaRegion( rmesa, bytes);

	if (!rmesa->dma.flush) {
		rmesa->radeon.glCtx->Driver.NeedFlush |= FLUSH_STORED_VERTICES;
		rmesa->dma.flush = flush_last_swtcl_prim;
	}

	ASSERT( vsize == rmesa->swtcl.vertex_size * 4 );
	ASSERT( rmesa->dma.flush == flush_last_swtcl_prim );
	ASSERT( rmesa->dma.current.start +
		rmesa->swtcl.numverts * rmesa->swtcl.vertex_size * 4 ==
		rmesa->dma.current.ptr );

	{
		GLubyte *head = (GLubyte *) (rmesa->dma.current.address + rmesa->dma.current.ptr);
		rmesa->dma.current.ptr += bytes;
		rmesa->swtcl.numverts += nverts;
		return head;
	}
>>>>>>> 114bb543
}

static GLuint reduced_prim[] = {
  GL_POINTS,
  GL_LINES,
  GL_LINES,
  GL_LINES,
  GL_TRIANGLES,
  GL_TRIANGLES,
  GL_TRIANGLES,
  GL_TRIANGLES,
  GL_TRIANGLES,
  GL_TRIANGLES,
};

static void r300RasterPrimitive( GLcontext *ctx, GLuint prim );
static void r300RenderPrimitive( GLcontext *ctx, GLenum prim );
//static void r300ResetLineStipple( GLcontext *ctx );

/***********************************************************************
 *                    Emit primitives as inline vertices               *
 ***********************************************************************/


#define HAVE_POINTS      1
#define HAVE_LINES       1
#define HAVE_LINE_STRIPS 1
#define HAVE_TRIANGLES   1
#define HAVE_TRI_STRIPS  1
#define HAVE_TRI_STRIP_1 0
#define HAVE_TRI_FANS    1
#define HAVE_QUADS       0
#define HAVE_QUAD_STRIPS 0
#define HAVE_POLYGONS    1
#define HAVE_ELTS        1

#undef LOCAL_VARS
#undef ALLOC_VERTS
#define CTX_ARG r300ContextPtr rmesa
#define GET_VERTEX_DWORDS() rmesa->radeon.swtcl.vertex_size
#define ALLOC_VERTS( n, size ) rcommonAllocDmaLowVerts( &rmesa->radeon, n, size * 4 )
#define LOCAL_VARS						\
   r300ContextPtr rmesa = R300_CONTEXT(ctx);		\
   const char *r300verts = (char *)rmesa->radeon.swtcl.verts;
#define VERT(x) (r300Vertex *)(r300verts + ((x) * vertsize * sizeof(int)))
#define VERTEX r300Vertex
#define DO_DEBUG_VERTS (1 && (RADEON_DEBUG & DEBUG_VERTS))
#define PRINT_VERTEX(x)
#undef TAG
#define TAG(x) r300_##x
#include "tnl_dd/t_dd_triemit.h"



/***********************************************************************
 *          Macros for t_dd_tritmp.h to draw basic primitives          *
 ***********************************************************************/

#define QUAD( a, b, c, d ) r300_quad( rmesa, a, b, c, d )
#define TRI( a, b, c )     r300_triangle( rmesa, a, b, c )
#define LINE( a, b )       r300_line( rmesa, a, b )
#define POINT( a )         r300_point( rmesa, a )

/***********************************************************************
 *              Build render functions from dd templates               *
 ***********************************************************************/

#define R300_TWOSIDE_BIT	0x01
#define R300_UNFILLED_BIT	0x02
#define R300_MAX_TRIFUNC	0x04

static struct {
   tnl_points_func	        points;
   tnl_line_func		line;
   tnl_triangle_func	triangle;
   tnl_quad_func		quad;
} rast_tab[R300_MAX_TRIFUNC];

#define DO_FALLBACK  0
#define DO_UNFILLED (IND & R300_UNFILLED_BIT)
#define DO_TWOSIDE  (IND & R300_TWOSIDE_BIT)
#define DO_FLAT      0
#define DO_OFFSET     0
#define DO_TRI       1
#define DO_QUAD      1
#define DO_LINE      1
#define DO_POINTS    1
#define DO_FULL_QUAD 1

#define HAVE_RGBA   1
#define HAVE_SPEC   1
#define HAVE_BACK_COLORS  0
#define HAVE_HW_FLATSHADE 1
#define TAB rast_tab

#define DEPTH_SCALE 1.0
#define UNFILLED_TRI unfilled_tri
#define UNFILLED_QUAD unfilled_quad
#define VERT_X(_v) _v->v.x
#define VERT_Y(_v) _v->v.y
#define VERT_Z(_v) _v->v.z
#define AREA_IS_CCW( a ) (a < 0)
#define GET_VERTEX(e) (rmesa->radeon.swtcl.verts + (e*rmesa->radeon.swtcl.vertex_size*sizeof(int)))

/* Only used to pull back colors into vertices (ie, we know color is
 * floating point).
 */
#define R300_COLOR( dst, src )				\
do {							\
   UNCLAMPED_FLOAT_TO_UBYTE((dst)[0], (src)[2]);	\
   UNCLAMPED_FLOAT_TO_UBYTE((dst)[1], (src)[1]);	\
   UNCLAMPED_FLOAT_TO_UBYTE((dst)[2], (src)[0]);	\
   UNCLAMPED_FLOAT_TO_UBYTE((dst)[3], (src)[3]);	\
} while (0)

#define VERT_SET_RGBA( v, c )    if (coloroffset) R300_COLOR( v->ub4[coloroffset], c )
#define VERT_COPY_RGBA( v0, v1 ) if (coloroffset) v0->ui[coloroffset] = v1->ui[coloroffset]
#define VERT_SAVE_RGBA( idx )    if (coloroffset) color[idx] = v[idx]->ui[coloroffset]
#define VERT_RESTORE_RGBA( idx ) if (coloroffset) v[idx]->ui[coloroffset] = color[idx]

#define R300_SPEC( dst, src )				\
do {							\
   UNCLAMPED_FLOAT_TO_UBYTE((dst)[0], (src)[2]);	\
   UNCLAMPED_FLOAT_TO_UBYTE((dst)[1], (src)[1]);	\
   UNCLAMPED_FLOAT_TO_UBYTE((dst)[2], (src)[0]);	\
} while (0)

#define VERT_SET_SPEC( v, c )    if (specoffset) R300_SPEC( v->ub4[specoffset], c )
#define VERT_COPY_SPEC( v0, v1 ) if (specoffset) COPY_3V(v0->ub4[specoffset], v1->ub4[specoffset])
#define VERT_SAVE_SPEC( idx )    if (specoffset) spec[idx] = v[idx]->ui[specoffset]
#define VERT_RESTORE_SPEC( idx ) if (specoffset) v[idx]->ui[specoffset] = spec[idx]

#undef LOCAL_VARS
#undef TAG
#undef INIT

#define LOCAL_VARS(n)							\
   r300ContextPtr rmesa = R300_CONTEXT(ctx);			\
   GLuint color[n], spec[n];						\
   GLuint coloroffset = rmesa->swtcl.coloroffset;	\
   GLuint specoffset = rmesa->swtcl.specoffset;			\
   (void) color; (void) spec; (void) coloroffset; (void) specoffset;

/***********************************************************************
 *                Helpers for rendering unfilled primitives            *
 ***********************************************************************/

#define RASTERIZE(x) r300RasterPrimitive( ctx, reduced_prim[x] )
#define RENDER_PRIMITIVE rmesa->radeon.swtcl.render_primitive
#undef TAG
#define TAG(x) x
#include "tnl_dd/t_dd_unfilled.h"
#undef IND


/***********************************************************************
 *                      Generate GL render functions                   *
 ***********************************************************************/


#define IND (0)
#define TAG(x) x
#include "tnl_dd/t_dd_tritmp.h"

#define IND (R300_TWOSIDE_BIT)
#define TAG(x) x##_twoside
#include "tnl_dd/t_dd_tritmp.h"

#define IND (R300_UNFILLED_BIT)
#define TAG(x) x##_unfilled
#include "tnl_dd/t_dd_tritmp.h"

#define IND (R300_TWOSIDE_BIT|R300_UNFILLED_BIT)
#define TAG(x) x##_twoside_unfilled
#include "tnl_dd/t_dd_tritmp.h"



static void init_rast_tab( void )
{
   init();
   init_twoside();
   init_unfilled();
   init_twoside_unfilled();
}

/**********************************************************************/
/*               Render unclipped begin/end objects                   */
/**********************************************************************/

#define RENDER_POINTS( start, count )		\
   for ( ; start < count ; start++)		\
      r300_point( rmesa, VERT(start) )
#define RENDER_LINE( v0, v1 ) \
   r300_line( rmesa, VERT(v0), VERT(v1) )
#define RENDER_TRI( v0, v1, v2 )  \
   r300_triangle( rmesa, VERT(v0), VERT(v1), VERT(v2) )
#define RENDER_QUAD( v0, v1, v2, v3 ) \
   r300_quad( rmesa, VERT(v0), VERT(v1), VERT(v2), VERT(v3) )
#define INIT(x) do {					\
   r300RenderPrimitive( ctx, x );			\
} while (0)
#undef LOCAL_VARS
#define LOCAL_VARS						\
   r300ContextPtr rmesa = R300_CONTEXT(ctx);		\
   const GLuint vertsize = rmesa->radeon.swtcl.vertex_size;		\
   const char *r300verts = (char *)rmesa->radeon.swtcl.verts;		\
   const GLuint * const elt = TNL_CONTEXT(ctx)->vb.Elts;	\
   const GLboolean stipple = ctx->Line.StippleFlag;		\
   (void) elt; (void) stipple;
#define RESET_STIPPLE	//if ( stipple ) r200ResetLineStipple( ctx );
#define RESET_OCCLUSION
#define PRESERVE_VB_DEFS
#define ELT(x) (x)
#define TAG(x) r300_##x##_verts
#include "tnl/t_vb_rendertmp.h"
#undef ELT
#undef TAG
#define TAG(x) r300_##x##_elts
#define ELT(x) elt[x]
#include "tnl/t_vb_rendertmp.h"




/**********************************************************************/
/*                    Choose render functions                         */
/**********************************************************************/
static void r300ChooseRenderState( GLcontext *ctx )
{
	TNLcontext *tnl = TNL_CONTEXT(ctx);
	r300ContextPtr rmesa = R300_CONTEXT(ctx);
	GLuint index = 0;
	GLuint flags = ctx->_TriangleCaps;

	if (flags & DD_TRI_LIGHT_TWOSIDE) index |= R300_TWOSIDE_BIT;
	if (flags & DD_TRI_UNFILLED)      index |= R300_UNFILLED_BIT;

	if (index != rmesa->radeon.swtcl.RenderIndex) {
		tnl->Driver.Render.Points = rast_tab[index].points;
		tnl->Driver.Render.Line = rast_tab[index].line;
		tnl->Driver.Render.ClippedLine = rast_tab[index].line;
		tnl->Driver.Render.Triangle = rast_tab[index].triangle;
		tnl->Driver.Render.Quad = rast_tab[index].quad;

		if (index == 0) {
			tnl->Driver.Render.PrimTabVerts = r300_render_tab_verts;
			tnl->Driver.Render.PrimTabElts = r300_render_tab_elts;
			tnl->Driver.Render.ClippedPolygon = r300_fast_clipped_poly;
		} else {
			tnl->Driver.Render.PrimTabVerts = _tnl_render_tab_verts;
			tnl->Driver.Render.PrimTabElts = _tnl_render_tab_elts;
			tnl->Driver.Render.ClippedPolygon = _tnl_RenderClippedPolygon;
		}

		rmesa->radeon.swtcl.RenderIndex = index;
	}
}


static void r300RenderStart(GLcontext *ctx)
{
        r300ContextPtr rmesa = R300_CONTEXT( ctx );
	//	fprintf(stderr, "%s\n", __FUNCTION__);

	r300ChooseRenderState(ctx);
	r300SetVertexFormat(ctx);

	r300ValidateBuffers(ctx);

	r300UpdateShaders(rmesa);
	r300UpdateShaderStates(rmesa);

	r300EmitCacheFlush(rmesa);
<<<<<<< HEAD
	if (rmesa->radeon.dma.flush != NULL) {
		rmesa->radeon.dma.flush(ctx);
	}
=======

	if (rmesa->dma.flush != 0 &&
	    rmesa->dma.flush != flush_last_swtcl_prim)
		rmesa->dma.flush( rmesa );

>>>>>>> 114bb543
}

static void r300RenderFinish(GLcontext *ctx)
{
}

static void r300RasterPrimitive( GLcontext *ctx, GLuint hwprim )
{
	r300ContextPtr rmesa = R300_CONTEXT(ctx);

<<<<<<< HEAD
	if (rmesa->radeon.swtcl.hw_primitive != hwprim) {
=======
	if (rmesa->swtcl.hw_primitive != hwprim) {
>>>>>>> 114bb543
	        R300_NEWPRIM( rmesa );
		rmesa->radeon.swtcl.hw_primitive = hwprim;
	}
}

static void r300RenderPrimitive(GLcontext *ctx, GLenum prim)
{

	r300ContextPtr rmesa = R300_CONTEXT(ctx);
	rmesa->radeon.swtcl.render_primitive = prim;

	if ((prim == GL_TRIANGLES) && (ctx->_TriangleCaps & DD_TRI_UNFILLED))
	  return;

	r300RasterPrimitive( ctx, reduced_prim[prim] );
	//	fprintf(stderr, "%s\n", __FUNCTION__);

}

static void r300ResetLineStipple(GLcontext *ctx)
{


}

void r300InitSwtcl(GLcontext *ctx)
{
	TNLcontext *tnl = TNL_CONTEXT(ctx);
	r300ContextPtr rmesa = R300_CONTEXT(ctx);
	static int firsttime = 1;

	if (firsttime) {
		init_rast_tab();
		firsttime = 0;
	}

	tnl->Driver.Render.Start = r300RenderStart;
	tnl->Driver.Render.Finish = r300RenderFinish;
	tnl->Driver.Render.PrimitiveNotify = r300RenderPrimitive;
	tnl->Driver.Render.ResetLineStipple = r300ResetLineStipple;
	tnl->Driver.Render.BuildVertices = _tnl_build_vertices;
	tnl->Driver.Render.CopyPV = _tnl_copy_pv;
	tnl->Driver.Render.Interp = _tnl_interp;

	/* FIXME: what are these numbers? */
	_tnl_init_vertices( ctx, ctx->Const.MaxArrayLockSize + 12,
			    48 * sizeof(GLfloat) );

<<<<<<< HEAD
	rmesa->radeon.swtcl.verts = (GLubyte *)tnl->clipspace.vertex_buf;
	rmesa->radeon.swtcl.RenderIndex = ~0;
	rmesa->radeon.swtcl.render_primitive = GL_TRIANGLES;
	rmesa->radeon.swtcl.hw_primitive = 0;
=======
	rmesa->swtcl.verts = (GLubyte *)tnl->clipspace.vertex_buf;
	rmesa->swtcl.RenderIndex = ~0;
	rmesa->swtcl.render_primitive = GL_TRIANGLES;
	rmesa->swtcl.hw_primitive = 0;
>>>>>>> 114bb543

	_tnl_invalidate_vertex_state( ctx, ~0 );
	_tnl_invalidate_vertices( ctx, ~0 );
	RENDERINPUTS_ZERO( rmesa->tnl_index_bitset );

	_tnl_need_projected_coords( ctx, GL_FALSE );
	r300ChooseRenderState(ctx);

	_mesa_validate_all_lighting_tables( ctx );

	tnl->Driver.NotifyMaterialChange =
	  _mesa_validate_all_lighting_tables;
}

void r300DestroySwtcl(GLcontext *ctx)
{
}

void r300EmitVertexAOS(r300ContextPtr rmesa, GLuint vertex_size, struct radeon_bo *bo, GLuint offset)
{
	BATCH_LOCALS(&rmesa->radeon);

	if (RADEON_DEBUG & DEBUG_VERTS)
		fprintf(stderr, "%s:  vertex_size %d, offset 0x%x \n",
			__FUNCTION__, vertex_size, offset);

	BEGIN_BATCH(7);
	OUT_BATCH_PACKET3(R300_PACKET3_3D_LOAD_VBPNTR, 2);
	OUT_BATCH(1);
	OUT_BATCH(vertex_size | (vertex_size << 8));
	OUT_BATCH_RELOC(offset, bo, offset, RADEON_GEM_DOMAIN_GTT, 0, 0);
	END_BATCH();
}

void r300EmitVbufPrim(r300ContextPtr rmesa, GLuint primitive, GLuint vertex_nr)
{
	BATCH_LOCALS(&rmesa->radeon);
	int type, num_verts;

	type = r300PrimitiveType(rmesa, primitive);
	num_verts = r300NumVerts(rmesa, vertex_nr, primitive);

<<<<<<< HEAD
	BEGIN_BATCH(3);
	OUT_BATCH_PACKET3(R300_PACKET3_3D_DRAW_VBUF_2, 0);
	OUT_BATCH(R300_VAP_VF_CNTL__PRIM_WALK_VERTEX_LIST | (num_verts << 16) | type);
	END_BATCH();
}

void r300_swtcl_flush(GLcontext *ctx, uint32_t current_offset)
{
  r300ContextPtr rmesa = R300_CONTEXT(ctx);

  rcommonEnsureCmdBufSpace(&rmesa->radeon,
			   rmesa->radeon.hw.max_state_size + (12*sizeof(int)),
			   __FUNCTION__);
  radeonEmitState(&rmesa->radeon);
  r300EmitVertexAOS(rmesa,
		    rmesa->radeon.swtcl.vertex_size,
		    rmesa->radeon.dma.current,
		    current_offset);
  
  r300EmitVbufPrim(rmesa,
		   rmesa->radeon.swtcl.hw_primitive,
		   rmesa->radeon.swtcl.numverts);
  r300EmitCacheFlush(rmesa);
  COMMIT_BATCH();

=======
	start_packet3(CP_PACKET3(R300_PACKET3_3D_DRAW_VBUF_2, 0), 0);
	e32(R300_VAP_VF_CNTL__PRIM_WALK_VERTEX_LIST | (num_verts << 16) | type);
>>>>>>> 114bb543
}<|MERGE_RESOLUTION|>--- conflicted
+++ resolved
@@ -82,11 +82,7 @@
 	struct vertex_buffer *VB = &tnl->vb;
 	DECLARE_RENDERINPUTS(index_bitset);
 	GLuint InputsRead = 0, OutputsWritten = 0;
-<<<<<<< HEAD
-	int vap_fmt_0 = 0;
-=======
 	int vap_fmt_1 = 0;
->>>>>>> 114bb543
 	int offset = 0;
 	int vte = 0;
 	int fog_id;
@@ -287,11 +283,8 @@
 		((drm_r300_cmd_header_t *) rmesa->hw.vir[1].cmd)->packet0.count =
 		r300VAPInputRoute1(&rmesa->hw.vir[1].cmd[R300_VIR_CNTL_0], swizzle,
 				   nr);
-<<<<<<< HEAD
-	}
-=======
-
->>>>>>> 114bb543
+	}
+
 	R300_STATECHANGE(rmesa, vic);
 	rmesa->hw.vic.cmd[R300_VIC_CNTL_0] = r300VAPInputCntl0(ctx, InputsRead);
 	rmesa->hw.vic.cmd[R300_VIC_CNTL_1] = r300VAPInputCntl1(ctx, InputsRead);
@@ -300,7 +293,6 @@
 	rmesa->hw.vof.cmd[R300_VOF_CNTL_0] = r300VAPOutputCntl0(ctx, OutputsWritten);
 	rmesa->hw.vof.cmd[R300_VOF_CNTL_1] = vap_fmt_1;
 
-<<<<<<< HEAD
 	rmesa->radeon.swtcl.vertex_size =
 		_tnl_install_attrs( ctx,
 				    rmesa->radeon.swtcl.vertex_attrs,
@@ -308,95 +300,13 @@
 				    NULL, 0 );
 
 	rmesa->radeon.swtcl.vertex_size /= 4;
-=======
-	rmesa->swtcl.vertex_size =
-		_tnl_install_attrs( ctx,
-				    rmesa->swtcl.vertex_attrs,
-				    rmesa->swtcl.vertex_attr_count,
-				    NULL, 0 );
-
-	rmesa->swtcl.vertex_size /= 4;
->>>>>>> 114bb543
 
 	RENDERINPUTS_COPY( rmesa->tnl_index_bitset, index_bitset );
 
 
 	R300_STATECHANGE(rmesa, vte);
 	rmesa->hw.vte.cmd[1] = vte;
-<<<<<<< HEAD
 	rmesa->hw.vte.cmd[2] = rmesa->radeon.swtcl.vertex_size;
-=======
-	rmesa->hw.vte.cmd[2] = rmesa->swtcl.vertex_size;
-}
-
-
-/* Flush vertices in the current dma region.
- */
-static void flush_last_swtcl_prim( r300ContextPtr rmesa  )
-{
-	if (RADEON_DEBUG & DEBUG_IOCTL)
-		fprintf(stderr, "%s\n", __FUNCTION__);
-
-	rmesa->dma.flush = NULL;
-
-	if (rmesa->dma.current.buf) {
-		struct r300_dma_region *current = &rmesa->dma.current;
-		GLuint current_offset = GET_START(current);
-
-		assert (current->start +
-			rmesa->swtcl.numverts * rmesa->swtcl.vertex_size * 4 ==
-			current->ptr);
-
-		if (rmesa->dma.current.start != rmesa->dma.current.ptr) {
-
-			r300EnsureCmdBufSpace( rmesa, rmesa->hw.max_state_size + (12*sizeof(int)), __FUNCTION__);
-
-			r300EmitState(rmesa);
-
-			r300EmitVertexAOS( rmesa,
-					   rmesa->swtcl.vertex_size,
-					   current_offset);
-
-			r300EmitVbufPrim( rmesa,
-					  rmesa->swtcl.hw_primitive,
-					  rmesa->swtcl.numverts);
-
-			r300EmitCacheFlush(rmesa);
-		}
-
-		rmesa->swtcl.numverts = 0;
-		current->start = current->ptr;
-	}
-}
-
-/* Alloc space in the current dma region.
- */
-static void *
-r300AllocDmaLowVerts( r300ContextPtr rmesa, int nverts, int vsize )
-{
-	GLuint bytes = vsize * nverts;
-
-	if ( rmesa->dma.current.ptr + bytes > rmesa->dma.current.end )
-		r300RefillCurrentDmaRegion( rmesa, bytes);
-
-	if (!rmesa->dma.flush) {
-		rmesa->radeon.glCtx->Driver.NeedFlush |= FLUSH_STORED_VERTICES;
-		rmesa->dma.flush = flush_last_swtcl_prim;
-	}
-
-	ASSERT( vsize == rmesa->swtcl.vertex_size * 4 );
-	ASSERT( rmesa->dma.flush == flush_last_swtcl_prim );
-	ASSERT( rmesa->dma.current.start +
-		rmesa->swtcl.numverts * rmesa->swtcl.vertex_size * 4 ==
-		rmesa->dma.current.ptr );
-
-	{
-		GLubyte *head = (GLubyte *) (rmesa->dma.current.address + rmesa->dma.current.ptr);
-		rmesa->dma.current.ptr += bytes;
-		rmesa->swtcl.numverts += nverts;
-		return head;
-	}
->>>>>>> 114bb543
 }
 
 static GLuint reduced_prim[] = {
@@ -671,17 +581,12 @@
 	r300UpdateShaderStates(rmesa);
 
 	r300EmitCacheFlush(rmesa);
-<<<<<<< HEAD
+
+	/* investigate if we can put back flush optimisation if needed */
 	if (rmesa->radeon.dma.flush != NULL) {
 		rmesa->radeon.dma.flush(ctx);
 	}
-=======
-
-	if (rmesa->dma.flush != 0 &&
-	    rmesa->dma.flush != flush_last_swtcl_prim)
-		rmesa->dma.flush( rmesa );
-
->>>>>>> 114bb543
+
 }
 
 static void r300RenderFinish(GLcontext *ctx)
@@ -692,11 +597,7 @@
 {
 	r300ContextPtr rmesa = R300_CONTEXT(ctx);
 
-<<<<<<< HEAD
 	if (rmesa->radeon.swtcl.hw_primitive != hwprim) {
-=======
-	if (rmesa->swtcl.hw_primitive != hwprim) {
->>>>>>> 114bb543
 	        R300_NEWPRIM( rmesa );
 		rmesa->radeon.swtcl.hw_primitive = hwprim;
 	}
@@ -745,17 +646,10 @@
 	_tnl_init_vertices( ctx, ctx->Const.MaxArrayLockSize + 12,
 			    48 * sizeof(GLfloat) );
 
-<<<<<<< HEAD
 	rmesa->radeon.swtcl.verts = (GLubyte *)tnl->clipspace.vertex_buf;
 	rmesa->radeon.swtcl.RenderIndex = ~0;
 	rmesa->radeon.swtcl.render_primitive = GL_TRIANGLES;
 	rmesa->radeon.swtcl.hw_primitive = 0;
-=======
-	rmesa->swtcl.verts = (GLubyte *)tnl->clipspace.vertex_buf;
-	rmesa->swtcl.RenderIndex = ~0;
-	rmesa->swtcl.render_primitive = GL_TRIANGLES;
-	rmesa->swtcl.hw_primitive = 0;
->>>>>>> 114bb543
 
 	_tnl_invalidate_vertex_state( ctx, ~0 );
 	_tnl_invalidate_vertices( ctx, ~0 );
@@ -798,7 +692,6 @@
 	type = r300PrimitiveType(rmesa, primitive);
 	num_verts = r300NumVerts(rmesa, vertex_nr, primitive);
 
-<<<<<<< HEAD
 	BEGIN_BATCH(3);
 	OUT_BATCH_PACKET3(R300_PACKET3_3D_DRAW_VBUF_2, 0);
 	OUT_BATCH(R300_VAP_VF_CNTL__PRIM_WALK_VERTEX_LIST | (num_verts << 16) | type);
@@ -823,9 +716,4 @@
 		   rmesa->radeon.swtcl.numverts);
   r300EmitCacheFlush(rmesa);
   COMMIT_BATCH();
-
-=======
-	start_packet3(CP_PACKET3(R300_PACKET3_3D_DRAW_VBUF_2, 0), 0);
-	e32(R300_VAP_VF_CNTL__PRIM_WALK_VERTEX_LIST | (num_verts << 16) | type);
->>>>>>> 114bb543
 }