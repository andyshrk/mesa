/**
 * \file config.h
 * Tunable configuration parameters.
 */

/*
 * Mesa 3-D graphics library
 * Version:  7.1
 *
 * Copyright (C) 1999-2007  Brian Paul   All Rights Reserved.
 *
 * Permission is hereby granted, free of charge, to any person obtaining a
 * copy of this software and associated documentation files (the "Software"),
 * to deal in the Software without restriction, including without limitation
 * the rights to use, copy, modify, merge, publish, distribute, sublicense,
 * and/or sell copies of the Software, and to permit persons to whom the
 * Software is furnished to do so, subject to the following conditions:
 *
 * The above copyright notice and this permission notice shall be included
 * in all copies or substantial portions of the Software.
 *
 * THE SOFTWARE IS PROVIDED "AS IS", WITHOUT WARRANTY OF ANY KIND, EXPRESS
 * OR IMPLIED, INCLUDING BUT NOT LIMITED TO THE WARRANTIES OF MERCHANTABILITY,
 * FITNESS FOR A PARTICULAR PURPOSE AND NONINFRINGEMENT.  IN NO EVENT SHALL
 * BRIAN PAUL BE LIABLE FOR ANY CLAIM, DAMAGES OR OTHER LIABILITY, WHETHER IN
 * AN ACTION OF CONTRACT, TORT OR OTHERWISE, ARISING FROM, OUT OF OR IN
 * CONNECTION WITH THE SOFTWARE OR THE USE OR OTHER DEALINGS IN THE SOFTWARE.
 */


#ifndef MESA_CONFIG_H_INCLUDED
#define MESA_CONFIG_H_INCLUDED


#include "main/mfeatures.h"


/**
 * \name OpenGL implementation limits
 */
/*@{*/

/** Maximum modelview matrix stack depth */
#define MAX_MODELVIEW_STACK_DEPTH 32

/** Maximum projection matrix stack depth */
#define MAX_PROJECTION_STACK_DEPTH 32

/** Maximum texture matrix stack depth */
#define MAX_TEXTURE_STACK_DEPTH 10

/** Maximum color matrix stack depth */
#define MAX_COLOR_STACK_DEPTH 4

/** Maximum attribute stack depth */
#define MAX_ATTRIB_STACK_DEPTH 16

/** Maximum client attribute stack depth */
#define MAX_CLIENT_ATTRIB_STACK_DEPTH 16

/** Maximum recursion depth of display list calls */
#define MAX_LIST_NESTING 64

/** Maximum number of lights */
#define MAX_LIGHTS 8

/** Maximum user-defined clipping planes */
#define MAX_CLIP_PLANES 6

/** Maximum pixel map lookup table size */
#define MAX_PIXEL_MAP_TABLE 256

/** Maximum number of auxillary color buffers */
#define MAX_AUX_BUFFERS 4

/** Maximum order (degree) of curves */
#ifdef AMIGA
#   define MAX_EVAL_ORDER 12
#else
#   define MAX_EVAL_ORDER 30
#endif

/** Maximum Name stack depth */
#define MAX_NAME_STACK_DEPTH 64

/** Minimum point size */
#define MIN_POINT_SIZE 1.0
/** Maximum point size */
#define MAX_POINT_SIZE 60.0
/** Point size granularity */
#define POINT_SIZE_GRANULARITY 0.1

/** Minimum line width */
#define MIN_LINE_WIDTH 1.0
/** Maximum line width */
#define MAX_LINE_WIDTH 10.0
/** Line width granularity */
#define LINE_WIDTH_GRANULARITY 0.1

/** Max texture palette / color table size */
#define MAX_COLOR_TABLE_SIZE 256

/** Number of 1D/2D texture mipmap levels */
#define MAX_TEXTURE_LEVELS 12

/** Number of 3D texture mipmap levels */
#define MAX_3D_TEXTURE_LEVELS 9

/** Number of cube texture mipmap levels - GL_ARB_texture_cube_map */
#define MAX_CUBE_TEXTURE_LEVELS 12

/** Maximum rectangular texture size - GL_NV_texture_rectangle */
#define MAX_TEXTURE_RECT_SIZE 2048

/** Maximum number of layers in a 1D or 2D array texture - GL_MESA_texture_array */
#define MAX_ARRAY_TEXTURE_LAYERS 64

/** Number of texture units - GL_ARB_multitexture
 * This needs to be the larger of MAX_TEXTURE_COORD_UNITS and
 * MAX_TEXTURE_IMAGE_UNITS seen below, since MAX_TEXTURE_UNITS is used
 * to dimension some arrays that store both coord and image data.
*/
#define MAX_TEXTURE_UNITS 8

/*@}*/


/**
 * \name Separate numbers of texture coordinates and texture image units.
 *
 * These values will eventually replace most instances of MAX_TEXTURE_UNITS.
 * We should always have MAX_TEXTURE_COORD_UNITS <= MAX_TEXTURE_IMAGE_UNITS.
 * And, GL_MAX_TEXTURE_UNITS <= MAX_TEXTURE_COORD_UNITS.
 */
/*@{*/
#define MAX_TEXTURE_COORD_UNITS 8
#define MAX_TEXTURE_IMAGE_UNITS 8
/*@}*/

/** 
 * Maximum viewport/image width. Must accomodate all texture sizes too. 
 */
#define MAX_WIDTH 4096
/** Maximum viewport/image height */
#define MAX_HEIGHT 4096

/** Maxmimum size for CVA.  May be overridden by the drivers.  */
#define MAX_ARRAY_LOCK_SIZE 3000

/** Subpixel precision for antialiasing, window coordinate snapping */
#define SUB_PIXEL_BITS 4

/** Size of histogram tables */
#define HISTOGRAM_TABLE_SIZE 256

/** Max convolution filter width */
#define MAX_CONVOLUTION_WIDTH 9
/** Max convolution filter height */
#define MAX_CONVOLUTION_HEIGHT 9

/** For GL_ARB_texture_compression */
#define MAX_COMPRESSED_TEXTURE_FORMATS 25

/** For GL_EXT_texture_filter_anisotropic */
#define MAX_TEXTURE_MAX_ANISOTROPY 16.0

/** For GL_EXT_texture_lod_bias (typically MAX_TEXTURE_LEVELS - 1) */
#define MAX_TEXTURE_LOD_BIAS 11.0

/** For GL_ARB_vertex_program */
/*@{*/
#define MAX_VERTEX_PROGRAM_ADDRESS_REGS 1
#define MAX_VERTEX_PROGRAM_ATTRIBS     16
/*@}*/

/** For GL_ARB_fragment_program */
/*@{*/
#define MAX_FRAGMENT_PROGRAM_ADDRESS_REGS 0
/*@}*/

/** For any program target/extension */
/*@{*/
<<<<<<< HEAD
#define MAX_PROGRAM_INSTRUCTIONS  (16 * 1024)
#define MAX_PROGRAM_LOCAL_PARAMS 128 /* KW: power of two */
=======
#define MAX_PROGRAM_LOCAL_PARAMS 256 /**< per-program constants (power of two) */
>>>>>>> e8d7db31
#define MAX_PROGRAM_ENV_PARAMS 128
#define MAX_PROGRAM_MATRICES 8
#define MAX_PROGRAM_MATRIX_STACK_DEPTH 4
#define MAX_PROGRAM_CALL_DEPTH 8
#define MAX_PROGRAM_TEMPS 128
#define MAX_PROGRAM_ADDRESS_REGS 2
#define MAX_UNIFORMS 256   /**< number of vec4 uniforms */
#define MAX_VARYING 8      /**< number of float[4] vectors */
#define MAX_SAMPLERS 8
#define MAX_PROGRAM_INPUTS 32
#define MAX_PROGRAM_OUTPUTS 32
/*@}*/

/** For GL_NV_vertex_program */
/*@{*/
#define MAX_NV_VERTEX_PROGRAM_INSTRUCTIONS 128
#define MAX_NV_VERTEX_PROGRAM_TEMPS         12
#define MAX_NV_VERTEX_PROGRAM_PARAMS        MAX_PROGRAM_ENV_PARAMS
#define MAX_NV_VERTEX_PROGRAM_INPUTS        16
#define MAX_NV_VERTEX_PROGRAM_OUTPUTS       15
/*@}*/

/** For GL_NV_fragment_program */
/*@{*/
#define MAX_NV_FRAGMENT_PROGRAM_INSTRUCTIONS 1024 /* 72 for GL_ARB_f_p */
#define MAX_NV_FRAGMENT_PROGRAM_TEMPS         96
#define MAX_NV_FRAGMENT_PROGRAM_PARAMS        64
#define MAX_NV_FRAGMENT_PROGRAM_INPUTS        12
#define MAX_NV_FRAGMENT_PROGRAM_OUTPUTS        3
#define MAX_NV_FRAGMENT_PROGRAM_WRITE_ONLYS    2
/*@}*/


/** For GL_ARB_vertex_shader */
/*@{*/
#define MAX_VERTEX_ATTRIBS 16
#define MAX_VERTEX_TEXTURE_IMAGE_UNITS MAX_TEXTURE_UNITS
#define MAX_COMBINED_TEXTURE_IMAGE_UNITS (MAX_TEXTURE_IMAGE_UNITS + MAX_VERTEX_TEXTURE_IMAGE_UNITS)
/*@}*/


/** For GL_ARB_draw_buffers */
/*@{*/
#define MAX_DRAW_BUFFERS 4
/*@}*/


/** For GL_EXT_framebuffer_object */
/*@{*/
#define MAX_COLOR_ATTACHMENTS 8
/*@}*/



/**
 * \name Mesa-specific parameters
 */
/*@{*/


/**
 * If non-zero use GLdouble for walking triangle edges, for better accuracy.
 */
#define TRIANGLE_WALK_DOUBLE 0


/**
 * Bits per depth buffer value (max is 32).
 */
#ifndef DEFAULT_SOFTWARE_DEPTH_BITS
#define DEFAULT_SOFTWARE_DEPTH_BITS 16
#endif
/** Depth buffer data type */
#if DEFAULT_SOFTWARE_DEPTH_BITS <= 16
#define DEFAULT_SOFTWARE_DEPTH_TYPE GLushort
#else
#define DEFAULT_SOFTWARE_DEPTH_TYPE GLuint
#endif


/**
 * Bits per stencil value: 8
 */
#define STENCIL_BITS 8


/**
 * Bits per color channel:  8, 16 or 32
 */
#ifndef CHAN_BITS
#define CHAN_BITS 8
#endif


/*
 * Color channel component order
 * 
 * \note Changes will almost certainly cause problems at this time.
 */
#define RCOMP 0
#define GCOMP 1
#define BCOMP 2
#define ACOMP 3


/**
 * Maximum number of temporary vertices required for clipping.  
 *
 * Used in array_cache and tnl modules.
 */
#define MAX_CLIPPED_VERTICES ((2 * (6 + MAX_CLIP_PLANES))+1)


#endif /* MESA_CONFIG_H_INCLUDED */<|MERGE_RESOLUTION|>--- conflicted
+++ resolved
@@ -180,12 +180,8 @@
 
 /** For any program target/extension */
 /*@{*/
-<<<<<<< HEAD
 #define MAX_PROGRAM_INSTRUCTIONS  (16 * 1024)
-#define MAX_PROGRAM_LOCAL_PARAMS 128 /* KW: power of two */
-=======
 #define MAX_PROGRAM_LOCAL_PARAMS 256 /**< per-program constants (power of two) */
->>>>>>> e8d7db31
 #define MAX_PROGRAM_ENV_PARAMS 128
 #define MAX_PROGRAM_MATRICES 8
 #define MAX_PROGRAM_MATRIX_STACK_DEPTH 4
